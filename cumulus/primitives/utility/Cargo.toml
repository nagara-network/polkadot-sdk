--- conflicted
+++ resolved
@@ -14,18 +14,11 @@
 log = { version = "0.4.20", default-features = false }
 
 # Substrate
-<<<<<<< HEAD
 frame-support = { path = "../../../substrate/frame/support", default-features = false}
 sp-io = { path = "../../../substrate/primitives/io", default-features = false}
 sp-runtime = { path = "../../../substrate/primitives/runtime", default-features = false}
 sp-std = { path = "../../../substrate/primitives/std", default-features = false}
 pallet-asset-conversion = { path = "../../../substrate/frame/asset-conversion", default-features = false}
-=======
-frame-support = { path = "../../../substrate/frame/support", default-features = false }
-sp-io = { path = "../../../substrate/primitives/io", default-features = false }
-sp-runtime = { path = "../../../substrate/primitives/runtime", default-features = false }
-sp-std = { path = "../../../substrate/primitives/std", default-features = false }
->>>>>>> 4f832ea8
 
 # Polkadot
 polkadot-runtime-common = { path = "../../../polkadot/runtime/common", default-features = false }
@@ -39,13 +32,13 @@
 cumulus-primitives-core = { path = "../core", default-features = false }
 
 [features]
-default = ["std"]
+default = [ "std" ]
 std = [
 	"codec/std",
 	"cumulus-primitives-core/std",
 	"frame-support/std",
+	"log/std",
 	"pallet-asset-conversion/std",
-	"log/std",
 	"pallet-xcm-benchmarks/std",
 	"polkadot-runtime-common/std",
 	"polkadot-runtime-parachains/std",

--- conflicted
+++ resolved
@@ -20,15 +20,9 @@
 codec = { package = "parity-scale-codec", version = "3.0.0" }
 futures = "0.3.28"
 hex-literal = "0.4.1"
-<<<<<<< HEAD
-log = { workspace = true, default-features = true }
-serde = { version = "1.0.188", features = ["derive"] }
-serde_json = "1.0.107"
-=======
 log = "0.4.20"
 serde = { version = "1.0.193", features = ["derive"] }
 serde_json = "1.0.108"
->>>>>>> d8429664
 
 # Local
 rococo-parachain-runtime = { path = "../parachains/runtimes/testing/rococo-parachain" }

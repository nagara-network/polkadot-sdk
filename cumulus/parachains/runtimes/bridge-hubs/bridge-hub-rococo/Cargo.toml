--- conflicted
+++ resolved
@@ -17,17 +17,11 @@
 	"derive",
 ] }
 hex-literal = { version = "0.4.1" }
-<<<<<<< HEAD
-log = { workspace = true, default-features = false }
-scale-info = { version = "2.10.0", default-features = false, features = ["derive"] }
-serde = { version = "1.0.188", optional = true, features = ["derive"] }
-=======
 log = { version = "0.4.20", default-features = false }
 scale-info = { version = "2.10.0", default-features = false, features = [
 	"derive",
 ] }
 serde = { version = "1.0.193", optional = true, features = ["derive"] }
->>>>>>> d8429664
 smallvec = "1.11.0"
 
 # Substrate

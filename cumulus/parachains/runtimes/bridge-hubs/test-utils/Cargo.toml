[package]
name = "bridge-hub-test-utils"
version = "0.1.0"
authors.workspace = true
edition.workspace = true
description = "Utils for BridgeHub testing"
license = "Apache-2.0"

[lints]
workspace = true

[dependencies]
codec = { package = "parity-scale-codec", version = "3.0.0", default-features = false, features = ["derive", "max-encoded-len"] }
<<<<<<< HEAD
log = { workspace = true, default-features = false }
=======
impl-trait-for-tuples = "0.2"
log = { version = "0.4.20", default-features = false }
>>>>>>> d8429664

# Substrate
frame-benchmarking = { path = "../../../../../substrate/frame/benchmarking", default-features = false, optional = true }
frame-executive = { path = "../../../../../substrate/frame/executive", default-features = false }
frame-support = { path = "../../../../../substrate/frame/support", default-features = false }
frame-system = { path = "../../../../../substrate/frame/system", default-features = false }
sp-core = { path = "../../../../../substrate/primitives/core", default-features = false }
sp-io = { path = "../../../../../substrate/primitives/io", default-features = false }
sp-keyring = { path = "../../../../../substrate/primitives/keyring" }
sp-runtime = { path = "../../../../../substrate/primitives/runtime", default-features = false }
sp-std = { path = "../../../../../substrate/primitives/std", default-features = false }
sp-tracing = { path = "../../../../../substrate/primitives/tracing" }
pallet-balances = { path = "../../../../../substrate/frame/balances", default-features = false }
pallet-utility = { path = "../../../../../substrate/frame/utility", default-features = false }
pallet-session = { path = "../../../../../substrate/frame/session", default-features = false }

# Cumulus
asset-test-utils = { path = "../../assets/test-utils" }
cumulus-pallet-parachain-system = { path = "../../../../pallets/parachain-system", default-features = false, features = ["parameterized-consensus-hook"] }
cumulus-pallet-xcmp-queue = { path = "../../../../pallets/xcmp-queue", default-features = false }
pallet-collator-selection = { path = "../../../../pallets/collator-selection", default-features = false }
parachain-info = { package = "staging-parachain-info", path = "../../../pallets/parachain-info", default-features = false }
parachains-common = { path = "../../../common", default-features = false }
parachains-runtimes-test-utils = { path = "../../test-utils", default-features = false }

# Polkadot
pallet-xcm = { path = "../../../../../polkadot/xcm/pallet-xcm", default-features = false }
pallet-xcm-benchmarks = { path = "../../../../../polkadot/xcm/pallet-xcm-benchmarks", default-features = false, optional = true }
xcm = { package = "staging-xcm", path = "../../../../../polkadot/xcm", default-features = false }
xcm-builder = { package = "staging-xcm-builder", path = "../../../../../polkadot/xcm/xcm-builder", default-features = false }
xcm-executor = { package = "staging-xcm-executor", path = "../../../../../polkadot/xcm/xcm-executor", default-features = false }

# Bridges
bp-header-chain = { path = "../../../../../bridges/primitives/header-chain", default-features = false }
bp-messages = { path = "../../../../../bridges/primitives/messages", default-features = false }
bp-parachains = { path = "../../../../../bridges/primitives/parachains", default-features = false }
bp-polkadot-core = { path = "../../../../../bridges/primitives/polkadot-core", default-features = false }
bp-relayers = { path = "../../../../../bridges/primitives/relayers", default-features = false }
bp-runtime = { path = "../../../../../bridges/primitives/runtime", default-features = false }
bp-test-utils = { path = "../../../../../bridges/primitives/test-utils", default-features = false }
pallet-bridge-grandpa = { path = "../../../../../bridges/modules/grandpa", default-features = false }
pallet-bridge-parachains = { path = "../../../../../bridges/modules/parachains", default-features = false }
pallet-bridge-messages = { path = "../../../../../bridges/modules/messages", default-features = false }
pallet-bridge-relayers = { path = "../../../../../bridges/modules/relayers", default-features = false }
bridge-runtime-common = { path = "../../../../../bridges/bin/runtime-common", default-features = false }

[features]
default = ["std"]
std = [
	"asset-test-utils/std",
	"bp-header-chain/std",
	"bp-messages/std",
	"bp-parachains/std",
	"bp-polkadot-core/std",
	"bp-relayers/std",
	"bp-runtime/std",
	"bp-test-utils/std",
	"bridge-runtime-common/std",
	"codec/std",
	"cumulus-pallet-parachain-system/std",
	"cumulus-pallet-xcmp-queue/std",
	"frame-benchmarking/std",
	"frame-executive/std",
	"frame-support/std",
	"frame-system/std",
	"log/std",
	"pallet-balances/std",
	"pallet-bridge-grandpa/std",
	"pallet-bridge-messages/std",
	"pallet-bridge-parachains/std",
	"pallet-bridge-relayers/std",
	"pallet-collator-selection/std",
	"pallet-session/std",
	"pallet-utility/std",
	"pallet-xcm-benchmarks?/std",
	"pallet-xcm/std",
	"parachain-info/std",
	"parachains-common/std",
	"parachains-runtimes-test-utils/std",
	"sp-core/std",
	"sp-io/std",
	"sp-runtime/std",
	"sp-std/std",
	"xcm-builder/std",
	"xcm-executor/std",
	"xcm/std",
]<|MERGE_RESOLUTION|>--- conflicted
+++ resolved
@@ -11,12 +11,8 @@
 
 [dependencies]
 codec = { package = "parity-scale-codec", version = "3.0.0", default-features = false, features = ["derive", "max-encoded-len"] }
-<<<<<<< HEAD
-log = { workspace = true, default-features = false }
-=======
 impl-trait-for-tuples = "0.2"
 log = { version = "0.4.20", default-features = false }
->>>>>>> d8429664
 
 # Substrate
 frame-benchmarking = { path = "../../../../../substrate/frame/benchmarking", default-features = false, optional = true }

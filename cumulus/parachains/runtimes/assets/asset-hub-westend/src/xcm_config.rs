--- conflicted
+++ resolved
@@ -15,15 +15,9 @@
 
 use super::{
 	AccountId, AllPalletsWithSystem, Assets, Authorship, Balance, Balances, BaseDeliveryFee,
-<<<<<<< HEAD
-	CollatorSelection, FeeAssetId, ForeignAssets, ParachainInfo, ParachainSystem, PolkadotXcm,
-	PoolAssets, Runtime, RuntimeCall, RuntimeEvent, RuntimeOrigin, TransactionByteFee,
-	TrustBackedAssetsInstance, WeightToFee, XcmpQueue,
-=======
-	FeeAssetId, ForeignAssets, ForeignAssetsInstance, ParachainInfo, ParachainSystem, PolkadotXcm,
-	PoolAssets, Runtime, RuntimeCall, RuntimeEvent, RuntimeOrigin, ToRococoXcmRouter,
-	TransactionByteFee, TrustBackedAssetsInstance, WeightToFee, XcmpQueue,
->>>>>>> 4f832ea8
+	CollatorSelection, FeeAssetId, ForeignAssets, ForeignAssetsInstance, ParachainInfo,
+	ParachainSystem, PolkadotXcm, PoolAssets, Runtime, RuntimeCall, RuntimeEvent, RuntimeOrigin,
+	ToRococoXcmRouter, TransactionByteFee, TrustBackedAssetsInstance, WeightToFee, XcmpQueue,
 };
 use assets_common::{
 	local_and_foreign_assets::MatchesLocalAndForeignAssetsMultiLocation,
@@ -32,14 +26,10 @@
 };
 use frame_support::{
 	match_types, parameter_types,
-<<<<<<< HEAD
 	traits::{
-		tokens::imbalance::ResolveAssetTo, ConstU32, Contains, Everything, Nothing,
+		tokens::imbalance::ResolveAssetTo, ConstU32, Contains, Equals, Everything, Nothing,
 		PalletInfoAccess,
 	},
-=======
-	traits::{ConstU32, Contains, Equals, Everything, Nothing, PalletInfoAccess},
->>>>>>> 4f832ea8
 };
 use frame_system::EnsureRoot;
 use pallet_xcm::XcmPassthrough;
@@ -84,13 +74,9 @@
 	pub PoolAssetsPalletLocation: MultiLocation =
 		PalletInstance(<PoolAssets as PalletInfoAccess>::index() as u8).into();
 	pub CheckingAccount: AccountId = PolkadotXcm::check_account();
-<<<<<<< HEAD
 	pub StakingPot: AccountId = CollatorSelection::account_id();
-	pub TreasuryAccount: Option<AccountId> = Some(TREASURY_PALLET_ID.into_account_truncating());
-=======
 	pub TreasuryAccount: AccountId = TREASURY_PALLET_ID.into_account_truncating();
 	pub RelayTreasuryLocation: MultiLocation = (Parent, PalletInstance(westend_runtime_constants::TREASURY_PALLET_ID)).into();
->>>>>>> 4f832ea8
 }
 
 /// Type for specifying how a `MultiLocation` can be converted into an `AccountId`. This is used
@@ -591,7 +577,6 @@
 	>;
 	type Trader = (
 		UsingComponents<WeightToFee, WestendLocation, AccountId, Balances, ToStakingPot<Runtime>>,
-<<<<<<< HEAD
 		cumulus_primitives_utility::SwapFirstAssetTrader<
 			WestendLocation,
 			crate::AssetConversion,
@@ -602,11 +587,6 @@
 				ForeignAssetsConvertedConcreteId,
 			),
 			ResolveAssetTo<StakingPot, crate::NativeAndAssets>,
-=======
-		// This trader allows to pay with `is_sufficient=true` "Trust Backed" assets from dedicated
-		// `pallet_assets` instance - `Assets`.
-		cumulus_primitives_utility::TakeFirstAssetTrader<
->>>>>>> 4f832ea8
 			AccountId,
 		>,
 		// This trader allows to pay with `is_sufficient=true` "Foreign" assets from dedicated
@@ -713,8 +693,6 @@
 	fn create_asset_id_parameter(id: u32) -> MultiLocation {
 		MultiLocation { parents: 1, interior: X1(Parachain(id)) }
 	}
-<<<<<<< HEAD
-=======
 }
 
 /// All configuration related to bridging
@@ -853,5 +831,4 @@
 			Some(alias.unwrap())
 		}
 	}
->>>>>>> 4f832ea8
 }
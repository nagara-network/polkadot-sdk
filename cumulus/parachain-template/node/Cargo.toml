[package]
name = "parachain-template-node"
version = "0.1.0"
authors = ["Anonymous"]
description = "A new Cumulus FRAME-based Substrate Node, ready for hacking together a parachain."
license = "Unlicense"
homepage = "https://substrate.io"
repository.workspace = true
edition.workspace = true
build = "build.rs"
publish = false

[dependencies]
clap = { version = "4.4.10", features = ["derive"] }
log = "0.4.20"
codec = { package = "parity-scale-codec", version = "3.0.0" }
<<<<<<< HEAD
serde = { version = "1.0.188", features = ["derive"] }
jsonrpsee = { version = "0.20", features = ["server"] }
=======
serde = { version = "1.0.193", features = ["derive"] }
jsonrpsee = { version = "0.16.2", features = ["server"] }
>>>>>>> 066bad63
futures = "0.3.28"
serde_json = "1.0.108"

# Local
parachain-template-runtime = { path = "../runtime" }

# Substrate
frame-benchmarking = { path = "../../../substrate/frame/benchmarking" }
frame-benchmarking-cli = { path = "../../../substrate/utils/frame/benchmarking-cli" }
pallet-transaction-payment-rpc = { path = "../../../substrate/frame/transaction-payment/rpc" }
sc-basic-authorship = { path = "../../../substrate/client/basic-authorship" }
sc-chain-spec = { path = "../../../substrate/client/chain-spec" }
sc-cli = { path = "../../../substrate/client/cli" }
sc-client-api = { path = "../../../substrate/client/api" }
sc-offchain = { path = "../../../substrate/client/offchain" }
sc-consensus = { path = "../../../substrate/client/consensus/common" }
sc-executor = { path = "../../../substrate/client/executor" }
sc-network = { path = "../../../substrate/client/network" }
sc-network-sync = { path = "../../../substrate/client/network/sync" }
sc-rpc = { path = "../../../substrate/client/rpc" }
sc-service = { path = "../../../substrate/client/service" }
sc-sysinfo = { path = "../../../substrate/client/sysinfo" }
sc-telemetry = { path = "../../../substrate/client/telemetry" }
sc-tracing = { path = "../../../substrate/client/tracing" }
sc-transaction-pool = { path = "../../../substrate/client/transaction-pool" }
sc-transaction-pool-api = { path = "../../../substrate/client/transaction-pool/api" }
sp-api = { path = "../../../substrate/primitives/api" }
sp-block-builder = { path = "../../../substrate/primitives/block-builder" }
sp-blockchain = { path = "../../../substrate/primitives/blockchain" }
sp-consensus-aura = { path = "../../../substrate/primitives/consensus/aura" }
sp-core = { path = "../../../substrate/primitives/core" }
sp-keystore = { path = "../../../substrate/primitives/keystore" }
sp-io = { path = "../../../substrate/primitives/io" }
sp-runtime = { path = "../../../substrate/primitives/runtime" }
sp-timestamp = { path = "../../../substrate/primitives/timestamp" }
substrate-frame-rpc-system = { path = "../../../substrate/utils/frame/rpc/system" }
substrate-prometheus-endpoint = { path = "../../../substrate/utils/prometheus" }

# Polkadot
polkadot-cli = { path = "../../../polkadot/cli", features = ["rococo-native"] }
polkadot-primitives = { path = "../../../polkadot/primitives" }
xcm = { package = "staging-xcm", path = "../../../polkadot/xcm", default-features = false }

# Cumulus
cumulus-client-cli = { path = "../../client/cli" }
cumulus-client-collator = { path = "../../client/collator" }
cumulus-client-consensus-aura = { path = "../../client/consensus/aura" }
cumulus-client-consensus-common = { path = "../../client/consensus/common" }
cumulus-client-consensus-proposer = { path = "../../client/consensus/proposer" }
cumulus-client-service = { path = "../../client/service" }
cumulus-primitives-core = { path = "../../primitives/core" }
cumulus-primitives-parachain-inherent = { path = "../../primitives/parachain-inherent" }
cumulus-relay-chain-interface = { path = "../../client/relay-chain-interface" }
color-print = "0.3.4"

[build-dependencies]
substrate-build-script-utils = { path = "../../../substrate/utils/build-script-utils" }

[features]
default = []
runtime-benchmarks = [
	"cumulus-primitives-core/runtime-benchmarks",
	"frame-benchmarking-cli/runtime-benchmarks",
	"frame-benchmarking/runtime-benchmarks",
	"parachain-template-runtime/runtime-benchmarks",
	"polkadot-cli/runtime-benchmarks",
	"polkadot-primitives/runtime-benchmarks",
	"sc-service/runtime-benchmarks",
	"sp-runtime/runtime-benchmarks",
]
try-runtime = [
	"parachain-template-runtime/try-runtime",
	"polkadot-cli/try-runtime",
	"sp-runtime/try-runtime",
]<|MERGE_RESOLUTION|>--- conflicted
+++ resolved
@@ -14,13 +14,8 @@
 clap = { version = "4.4.10", features = ["derive"] }
 log = "0.4.20"
 codec = { package = "parity-scale-codec", version = "3.0.0" }
-<<<<<<< HEAD
-serde = { version = "1.0.188", features = ["derive"] }
+serde = { version = "1.0.193", features = ["derive"] }
 jsonrpsee = { version = "0.20", features = ["server"] }
-=======
-serde = { version = "1.0.193", features = ["derive"] }
-jsonrpsee = { version = "0.16.2", features = ["server"] }
->>>>>>> 066bad63
 futures = "0.3.28"
 serde_json = "1.0.108"
 

[package]
name = "frame-support-procedural"
version = "4.0.0-dev"
authors.workspace = true
edition.workspace = true
license = "Apache-2.0"
homepage = "https://substrate.io"
repository.workspace = true
description = "Proc macro of Support code for the runtime."

[package.metadata.docs.rs]
targets = ["x86_64-unknown-linux-gnu"]

[lib]
proc-macro = true

[dependencies]
derive-syn-parse = "0.1.5"
Inflector = "0.11.4"
cfg-expr = "0.15.5"
itertools = "0.10.3"
proc-macro2 = "1.0.56"
quote = "1.0.28"
syn = { version = "2.0.38", features = ["full"] }
frame-support-procedural-tools = { path = "tools" }
<<<<<<< HEAD
proc-macro-warning = { version = "0.4.2", default-features = false }
macro_magic = { version = "0.4.3", features = ["proc_support"] }
=======
macro_magic = { version = "0.5.0", features = ["proc_support"] }
proc-macro-warning = { version = "1.0.0", default-features = false }
>>>>>>> e10de2e2
expander = "2.0.0"
sp-core-hashing = { path = "../../../primitives/core/hashing" }

[features]
default = [ "std" ]
std = []
no-metadata-docs = []
# Generate impl-trait for tuples with the given number of tuples. Will be needed as the number of
# pallets in a runtime grows. Does increase the compile time!
tuples-96 = []
tuples-128 = []<|MERGE_RESOLUTION|>--- conflicted
+++ resolved
@@ -23,13 +23,8 @@
 quote = "1.0.28"
 syn = { version = "2.0.38", features = ["full"] }
 frame-support-procedural-tools = { path = "tools" }
-<<<<<<< HEAD
-proc-macro-warning = { version = "0.4.2", default-features = false }
-macro_magic = { version = "0.4.3", features = ["proc_support"] }
-=======
 macro_magic = { version = "0.5.0", features = ["proc_support"] }
 proc-macro-warning = { version = "1.0.0", default-features = false }
->>>>>>> e10de2e2
 expander = "2.0.0"
 sp-core-hashing = { path = "../../../primitives/core/hashing" }
 

// This file is part of Substrate.

// Copyright (C) Parity Technologies (UK) Ltd.
// SPDX-License-Identifier: Apache-2.0

// Licensed under the Apache License, Version 2.0 (the "License");
// you may not use this file except in compliance with the License.
// You may obtain a copy of the License at
//
// 	http://www.apache.org/licenses/LICENSE-2.0
//
// Unless required by applicable law or agreed to in writing, software
// distributed under the License is distributed on an "AS IS" BASIS,
// WITHOUT WARRANTIES OR CONDITIONS OF ANY KIND, either express or implied.
// See the License for the specific language governing permissions and
// limitations under the License.

use crate::{
	traits::{GetStorageVersion, NoStorageVersionSet, PalletInfoAccess, StorageVersion},
	weights::{RuntimeDbWeight, Weight},
};
use impl_trait_for_tuples::impl_for_tuples;
use sp_core::Get;
use sp_io::{hashing::twox_128, storage::clear_prefix, KillStorageResult};
use sp_std::marker::PhantomData;

/// Handles storage migration pallet versioning.
///
/// [`VersionedMigration`] allows developers to write migrations without worrying about checking and
/// setting storage versions. Instead, the developer wraps their migration in this struct which
/// takes care of version handling using best practices.
///
/// It takes 5 type parameters:
/// - `From`: The version being upgraded from.
/// - `To`: The version being upgraded to.
/// - `Inner`: An implementation of `OnRuntimeUpgrade`.
/// - `Pallet`: The Pallet being upgraded.
/// - `Weight`: The runtime's RuntimeDbWeight implementation.
///
/// When a [`VersionedMigration`] `on_runtime_upgrade`, `pre_upgrade`, or `post_upgrade` method is
/// called, the on-chain version of the pallet is compared to `From`. If they match, the `Inner`
/// equivalent is called and the pallets on-chain version is set to `To` after the migration.
/// Otherwise, a warning is logged notifying the developer that the upgrade was a noop and should
/// probably be removed.
///
/// It is STRONGLY RECOMMENDED to write the unversioned migration logic in a private module and
/// only export the versioned migration logic to prevent accidentally using the unversioned
/// migration in any runtimes.
///
/// ### Examples
/// ```ignore
/// // In file defining migrations
///
/// /// Private module containing *version unchecked* migration logic.
/// ///
/// /// Should only be used by the [`VersionedMigration`] type in this module to create something to
/// /// export.
/// ///
/// /// We keep this private so the unversioned migration cannot accidentally be used in any runtimes.
/// ///
/// /// For more about this pattern of keeping items private, see
/// /// - https://github.com/rust-lang/rust/issues/30905
/// /// - https://internals.rust-lang.org/t/lang-team-minutes-private-in-public-rules/4504/40
/// mod version_unchecked {
/// 	use super::*;
/// 	pub struct MigrateV5ToV6<T>(sp_std::marker::PhantomData<T>);
/// 	impl<T: Config> OnRuntimeUpgrade for  VersionUncheckedMigrateV5ToV6<T> {
/// 		// OnRuntimeUpgrade implementation...
/// 	}
/// }
///
<<<<<<< HEAD
/// /// Public module containing *version checked* migration logic.
/// ///
/// /// This is the only module that should be exported from a migration module.
/// pub mod versioned {
/// 	use super::*;
/// 	pub type MigrateV5ToV6<T, I> =
/// 		VersionedMigration<
/// 			5,
/// 			6,
/// 			version_unchecked::MigrateV5ToV6<T, I>,
/// 			crate::pallet::Pallet<T, I>,
/// 			<T as frame_system::Config>::DbWeight
/// 		>;
/// }
=======
/// pub type MigrateV5ToV6<T, I> =
/// 	VersionedMigration<
/// 		5,
/// 		6,
/// 		VersionUncheckedMigrateV5ToV6<T, I>,
/// 		crate::pallet::Pallet<T, I>,
/// 		<T as frame_system::Config>::DbWeight
/// 	>;
>>>>>>> db290997
///
/// // Migrations tuple to pass to the Executive pallet:
/// pub type Migrations = (
/// 	// other migrations...
<<<<<<< HEAD
/// 	versioned::MigrateV5ToV6<T, ()>,
=======
/// 	MigrateV5ToV6<T, ()>,
>>>>>>> db290997
/// 	// other migrations...
/// );
/// ```
pub struct VersionedMigration<const FROM: u16, const TO: u16, Inner, Pallet, Weight> {
	_marker: PhantomData<(Inner, Pallet, Weight)>,
}

/// A helper enum to wrap the pre_upgrade bytes like an Option before passing them to post_upgrade.
/// This enum is used rather than an Option to make the API clearer to the developer.
#[derive(codec::Encode, codec::Decode)]
pub enum VersionedPostUpgradeData {
	/// The migration ran, inner vec contains pre_upgrade data.
	MigrationExecuted(sp_std::vec::Vec<u8>),
	/// This migration is a noop, do not run post_upgrade checks.
	Noop,
}

/// Implementation of the `OnRuntimeUpgrade` trait for `VersionedMigration`.
///
/// Its main function is to perform the runtime upgrade in `on_runtime_upgrade` only if the on-chain
/// version of the pallets storage matches `From`, and after the upgrade set the on-chain storage to
/// `To`. If the versions do not match, it writes a log notifying the developer that the migration
/// is a noop.
impl<
		const FROM: u16,
		const TO: u16,
		Inner: crate::traits::OnRuntimeUpgrade,
		Pallet: GetStorageVersion<CurrentStorageVersion = StorageVersion> + PalletInfoAccess,
		DbWeight: Get<RuntimeDbWeight>,
	> crate::traits::OnRuntimeUpgrade for VersionedMigration<FROM, TO, Inner, Pallet, DbWeight>
{
	/// Executes pre_upgrade if the migration will run, and wraps the pre_upgrade bytes in
	/// [`VersionedPostUpgradeData`] before passing them to post_upgrade, so it knows whether the
	/// migration ran or not.
	#[cfg(feature = "try-runtime")]
	fn pre_upgrade() -> Result<sp_std::vec::Vec<u8>, sp_runtime::TryRuntimeError> {
		use codec::Encode;
		let on_chain_version = Pallet::on_chain_storage_version();
		if on_chain_version == FROM {
			Ok(VersionedPostUpgradeData::MigrationExecuted(Inner::pre_upgrade()?).encode())
		} else {
			Ok(VersionedPostUpgradeData::Noop.encode())
		}
	}

	/// Executes the versioned runtime upgrade.
	///
	/// First checks if the pallets on-chain storage version matches the version of this upgrade. If
	/// it matches, it calls `Inner::on_runtime_upgrade`, updates the on-chain version, and returns
	/// the weight. If it does not match, it writes a log notifying the developer that the migration
	/// is a noop.
	fn on_runtime_upgrade() -> Weight {
		let on_chain_version = Pallet::on_chain_storage_version();
		if on_chain_version == FROM {
			log::info!(
				"🚚 Pallet {:?} VersionedMigration migrating storage version from {:?} to {:?}.",
				Pallet::name(),
				FROM,
				TO
			);

			// Execute the migration
			let weight = Inner::on_runtime_upgrade();

			// Update the on-chain version
			StorageVersion::new(TO).put::<Pallet>();

			weight.saturating_add(DbWeight::get().reads_writes(1, 1))
		} else {
			log::warn!(
				"🚚 Pallet {:?} VersionedMigration migration {}->{} can be removed; on-chain is already at {:?}.",
				Pallet::name(),
				FROM,
				TO,
				on_chain_version
			);
			DbWeight::get().reads(1)
		}
	}

	/// Executes `Inner::post_upgrade` if the migration just ran.
	///
	/// pre_upgrade passes [`VersionedPostUpgradeData::MigrationExecuted`] to post_upgrade if
	/// the migration ran, and [`VersionedPostUpgradeData::Noop`] otherwise.
	#[cfg(feature = "try-runtime")]
	fn post_upgrade(
		versioned_post_upgrade_data_bytes: sp_std::vec::Vec<u8>,
	) -> Result<(), sp_runtime::TryRuntimeError> {
		use codec::DecodeAll;
		match <VersionedPostUpgradeData>::decode_all(&mut &versioned_post_upgrade_data_bytes[..])
			.map_err(|_| "VersionedMigration post_upgrade failed to decode PreUpgradeData")?
		{
			VersionedPostUpgradeData::MigrationExecuted(inner_bytes) =>
				Inner::post_upgrade(inner_bytes),
			VersionedPostUpgradeData::Noop => Ok(()),
		}
	}
}

/// Can store the current pallet version in storage.
pub trait StoreCurrentStorageVersion<T: GetStorageVersion + PalletInfoAccess> {
	/// Write the current storage version to the storage.
	fn store_current_storage_version();
}

impl<T: GetStorageVersion<CurrentStorageVersion = StorageVersion> + PalletInfoAccess>
	StoreCurrentStorageVersion<T> for StorageVersion
{
	fn store_current_storage_version() {
		let version = <T as GetStorageVersion>::current_storage_version();
		version.put::<T>();
	}
}

impl<T: GetStorageVersion<CurrentStorageVersion = NoStorageVersionSet> + PalletInfoAccess>
	StoreCurrentStorageVersion<T> for NoStorageVersionSet
{
	fn store_current_storage_version() {
		StorageVersion::default().put::<T>();
	}
}

/// Trait used by [`migrate_from_pallet_version_to_storage_version`] to do the actual migration.
pub trait PalletVersionToStorageVersionHelper {
	fn migrate(db_weight: &RuntimeDbWeight) -> Weight;
}

impl<T: GetStorageVersion + PalletInfoAccess> PalletVersionToStorageVersionHelper for T
where
	T::CurrentStorageVersion: StoreCurrentStorageVersion<T>,
{
	fn migrate(db_weight: &RuntimeDbWeight) -> Weight {
		const PALLET_VERSION_STORAGE_KEY_POSTFIX: &[u8] = b":__PALLET_VERSION__:";

		fn pallet_version_key(name: &str) -> [u8; 32] {
			crate::storage::storage_prefix(name.as_bytes(), PALLET_VERSION_STORAGE_KEY_POSTFIX)
		}

		sp_io::storage::clear(&pallet_version_key(<T as PalletInfoAccess>::name()));

		<T::CurrentStorageVersion as StoreCurrentStorageVersion<T>>::store_current_storage_version(
		);

		db_weight.writes(2)
	}
}

#[cfg_attr(all(not(feature = "tuples-96"), not(feature = "tuples-128")), impl_for_tuples(64))]
#[cfg_attr(all(feature = "tuples-96", not(feature = "tuples-128")), impl_for_tuples(96))]
#[cfg_attr(feature = "tuples-128", impl_for_tuples(128))]
impl PalletVersionToStorageVersionHelper for T {
	fn migrate(db_weight: &RuntimeDbWeight) -> Weight {
		let mut weight = Weight::zero();

		for_tuples!( #( weight = weight.saturating_add(T::migrate(db_weight)); )* );

		weight
	}
}

/// Migrate from the `PalletVersion` struct to the new
/// [`StorageVersion`](crate::traits::StorageVersion) struct.
///
/// This will remove all `PalletVersion's` from the state and insert the current storage version.
pub fn migrate_from_pallet_version_to_storage_version<
	Pallets: PalletVersionToStorageVersionHelper,
>(
	db_weight: &RuntimeDbWeight,
) -> Weight {
	Pallets::migrate(db_weight)
}

/// `RemovePallet` is a utility struct used to remove all storage items associated with a specific
/// pallet.
///
/// This struct is generic over two parameters:
/// - `P` is a type that implements the `Get` trait for a static string, representing the pallet's
///   name.
/// - `DbWeight` is a type that implements the `Get` trait for `RuntimeDbWeight`, providing the
///   weight for database operations.
///
/// On runtime upgrade, the `on_runtime_upgrade` function will clear all storage items associated
/// with the specified pallet, logging the number of keys removed. If the `try-runtime` feature is
/// enabled, the `pre_upgrade` and `post_upgrade` functions can be used to verify the storage
/// removal before and after the upgrade.
///
/// # Examples:
/// ```ignore
/// construct_runtime! {
/// 	pub enum Runtime
/// 	{
/// 		System: frame_system::{Pallet, Call, Storage, Config<T>, Event<T>} = 0,
///
/// 		SomePalletToRemove: pallet_something::{Pallet, Call, Storage, Event<T>} = 1,
/// 		AnotherPalletToRemove: pallet_something_else::{Pallet, Call, Storage, Event<T>} = 2,
///
/// 		YourOtherPallets...
/// 	}
/// };
///
/// parameter_types! {
/// 		pub const SomePalletToRemoveStr: &'static str = "SomePalletToRemove";
/// 		pub const AnotherPalletToRemoveStr: &'static str = "AnotherPalletToRemove";
/// }
///
/// pub type Migrations = (
/// 	RemovePallet<SomePalletToRemoveStr, RocksDbWeight>,
/// 	RemovePallet<AnotherPalletToRemoveStr, RocksDbWeight>,
/// 	AnyOtherMigrations...
/// );
///
/// pub type Executive = frame_executive::Executive<
/// 	Runtime,
/// 	Block,
/// 	frame_system::ChainContext<Runtime>,
/// 	Runtime,
/// 	Migrations
/// >;
/// ```
///
/// WARNING: `RemovePallet` has no guard rails preventing it from bricking the chain if the
/// operation of removing storage for the given pallet would exceed the block weight limit.
///
/// If your pallet has too many keys to be removed in a single block, it is advised to wait for
/// a multi-block scheduler currently under development which will allow for removal of storage
/// items (and performing other heavy migrations) over multiple blocks
/// (see <https://github.com/paritytech/substrate/issues/13690>).
pub struct RemovePallet<P: Get<&'static str>, DbWeight: Get<RuntimeDbWeight>>(
	PhantomData<(P, DbWeight)>,
);
impl<P: Get<&'static str>, DbWeight: Get<RuntimeDbWeight>> frame_support::traits::OnRuntimeUpgrade
	for RemovePallet<P, DbWeight>
{
	fn on_runtime_upgrade() -> frame_support::weights::Weight {
		let hashed_prefix = twox_128(P::get().as_bytes());
		let keys_removed = match clear_prefix(&hashed_prefix, None) {
			KillStorageResult::AllRemoved(value) => value,
			KillStorageResult::SomeRemaining(value) => {
				log::error!(
					"`clear_prefix` failed to remove all keys for {}. THIS SHOULD NEVER HAPPEN! 🚨",
					P::get()
				);
				value
			},
		} as u64;

		log::info!("Removed {} {} keys 🧹", keys_removed, P::get());

		DbWeight::get().reads_writes(keys_removed + 1, keys_removed)
	}

	#[cfg(feature = "try-runtime")]
	fn pre_upgrade() -> Result<sp_std::vec::Vec<u8>, sp_runtime::TryRuntimeError> {
		use crate::storage::unhashed::contains_prefixed_key;

		let hashed_prefix = twox_128(P::get().as_bytes());
		match contains_prefixed_key(&hashed_prefix) {
			true => log::info!("Found {} keys pre-removal 👀", P::get()),
			false => log::warn!(
				"Migration RemovePallet<{}> can be removed (no keys found pre-removal).",
				P::get()
			),
		};
		Ok(sp_std::vec::Vec::new())
	}

	#[cfg(feature = "try-runtime")]
	fn post_upgrade(_state: sp_std::vec::Vec<u8>) -> Result<(), sp_runtime::TryRuntimeError> {
		use crate::storage::unhashed::contains_prefixed_key;

		let hashed_prefix = twox_128(P::get().as_bytes());
		match contains_prefixed_key(&hashed_prefix) {
			true => {
				log::error!("{} has keys remaining post-removal ❗", P::get());
				return Err("Keys remaining post-removal, this should never happen 🚨".into())
			},
			false => log::info!("No {} keys found post-removal 🎉", P::get()),
		};
		Ok(())
	}
}<|MERGE_RESOLUTION|>--- conflicted
+++ resolved
@@ -69,22 +69,6 @@
 /// 	}
 /// }
 ///
-<<<<<<< HEAD
-/// /// Public module containing *version checked* migration logic.
-/// ///
-/// /// This is the only module that should be exported from a migration module.
-/// pub mod versioned {
-/// 	use super::*;
-/// 	pub type MigrateV5ToV6<T, I> =
-/// 		VersionedMigration<
-/// 			5,
-/// 			6,
-/// 			version_unchecked::MigrateV5ToV6<T, I>,
-/// 			crate::pallet::Pallet<T, I>,
-/// 			<T as frame_system::Config>::DbWeight
-/// 		>;
-/// }
-=======
 /// pub type MigrateV5ToV6<T, I> =
 /// 	VersionedMigration<
 /// 		5,
@@ -93,16 +77,11 @@
 /// 		crate::pallet::Pallet<T, I>,
 /// 		<T as frame_system::Config>::DbWeight
 /// 	>;
->>>>>>> db290997
 ///
 /// // Migrations tuple to pass to the Executive pallet:
 /// pub type Migrations = (
 /// 	// other migrations...
-<<<<<<< HEAD
-/// 	versioned::MigrateV5ToV6<T, ()>,
-=======
 /// 	MigrateV5ToV6<T, ()>,
->>>>>>> db290997
 /// 	// other migrations...
 /// );
 /// ```

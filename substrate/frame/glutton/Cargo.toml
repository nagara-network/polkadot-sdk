--- conflicted
+++ resolved
@@ -19,16 +19,6 @@
 blake2 = { version = "0.10.4", default-features = false }
 codec = { package = "parity-scale-codec", version = "3.6.1", default-features = false, features = ["derive"] }
 scale-info = { version = "2.10.0", default-features = false, features = ["derive"] }
-<<<<<<< HEAD
-log = { workspace = true, default-features = false }
-frame-benchmarking = { path = "../benchmarking", default-features = false, optional = true}
-frame-support = { path = "../support", default-features = false}
-frame-system = { path = "../system", default-features = false}
-sp-core = { path = "../../primitives/core", default-features = false}
-sp-io = { path = "../../primitives/io", default-features = false}
-sp-runtime = { path = "../../primitives/runtime", default-features = false}
-sp-std = { path = "../../primitives/std", default-features = false}
-=======
 log = { version = "0.4.14", default-features = false }
 frame-benchmarking = { path = "../benchmarking", default-features = false, optional = true }
 frame-support = { path = "../support", default-features = false }
@@ -37,7 +27,6 @@
 sp-io = { path = "../../primitives/io", default-features = false }
 sp-runtime = { path = "../../primitives/runtime", default-features = false }
 sp-std = { path = "../../primitives/std", default-features = false }
->>>>>>> d8429664
 
 [dev-dependencies]
 pallet-balances = { path = "../balances" }

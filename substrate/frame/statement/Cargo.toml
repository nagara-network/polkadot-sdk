[package]
name = "pallet-statement"
version = "4.0.0-dev"
authors.workspace = true
edition.workspace = true
license = "Apache-2.0"
homepage = "https://substrate.io"
repository.workspace = true
description = "FRAME pallet for statement store"

[lints]
workspace = true

[package.metadata.docs.rs]
targets = ["x86_64-unknown-linux-gnu"]

[dependencies]
codec = { package = "parity-scale-codec", version = "3.6.1", default-features = false, features = ["derive"] }
scale-info = { version = "2.10.0", default-features = false, features = ["derive"] }
<<<<<<< HEAD
frame-support = { path = "../support", default-features = false}
frame-system = { path = "../system", default-features = false}
sp-statement-store = { path = "../../primitives/statement-store", default-features = false}
sp-api = { path = "../../primitives/api", default-features = false}
sp-runtime = { path = "../../primitives/runtime", default-features = false}
sp-std = { path = "../../primitives/std", default-features = false}
sp-io = { path = "../../primitives/io", default-features = false}
sp-core = { path = "../../primitives/core", default-features = false}
log = { workspace = true, default-features = false }
=======
frame-support = { path = "../support", default-features = false }
frame-system = { path = "../system", default-features = false }
sp-statement-store = { path = "../../primitives/statement-store", default-features = false }
sp-api = { path = "../../primitives/api", default-features = false }
sp-runtime = { path = "../../primitives/runtime", default-features = false }
sp-std = { path = "../../primitives/std", default-features = false }
sp-io = { path = "../../primitives/io", default-features = false }
sp-core = { path = "../../primitives/core", default-features = false }
log = { version = "0.4.17", default-features = false }
>>>>>>> d8429664

[dev-dependencies]
pallet-balances = { path = "../balances" }

[features]
default = ["std"]
std = [
	"codec/std",
	"frame-support/std",
	"frame-system/std",
	"log/std",
	"pallet-balances/std",
	"scale-info/std",
	"sp-api/std",
	"sp-core/std",
	"sp-io/std",
	"sp-runtime/std",
	"sp-statement-store/std",
	"sp-std/std",
]
try-runtime = [
	"frame-support/try-runtime",
	"frame-system/try-runtime",
	"pallet-balances/try-runtime",
	"sp-runtime/try-runtime",
]<|MERGE_RESOLUTION|>--- conflicted
+++ resolved
@@ -17,17 +17,6 @@
 [dependencies]
 codec = { package = "parity-scale-codec", version = "3.6.1", default-features = false, features = ["derive"] }
 scale-info = { version = "2.10.0", default-features = false, features = ["derive"] }
-<<<<<<< HEAD
-frame-support = { path = "../support", default-features = false}
-frame-system = { path = "../system", default-features = false}
-sp-statement-store = { path = "../../primitives/statement-store", default-features = false}
-sp-api = { path = "../../primitives/api", default-features = false}
-sp-runtime = { path = "../../primitives/runtime", default-features = false}
-sp-std = { path = "../../primitives/std", default-features = false}
-sp-io = { path = "../../primitives/io", default-features = false}
-sp-core = { path = "../../primitives/core", default-features = false}
-log = { workspace = true, default-features = false }
-=======
 frame-support = { path = "../support", default-features = false }
 frame-system = { path = "../system", default-features = false }
 sp-statement-store = { path = "../../primitives/statement-store", default-features = false }
@@ -37,7 +26,6 @@
 sp-io = { path = "../../primitives/io", default-features = false }
 sp-core = { path = "../../primitives/core", default-features = false }
 log = { version = "0.4.17", default-features = false }
->>>>>>> d8429664
 
 [dev-dependencies]
 pallet-balances = { path = "../balances" }

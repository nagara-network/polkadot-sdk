// Copyright (C) Parity Technologies (UK) Ltd.
// SPDX-License-Identifier: Apache-2.0

// Licensed under the Apache License, Version 2.0 (the "License");
// you may not use this file except in compliance with the License.
// You may obtain a copy of the License at
//
// 	http://www.apache.org/licenses/LICENSE-2.0
//
// Unless required by applicable law or agreed to in writing, software
// distributed under the License is distributed on an "AS IS" BASIS,
// WITHOUT WARRANTIES OR CONDITIONS OF ANY KIND, either express or implied.
// See the License for the specific language governing permissions and
// limitations under the License.
//
//! # Skip Feeless Payment Pallet
//!
//! This pallet allows runtimes that include it to skip payment of transaction fees for
//! dispatchables marked by [`#[pallet::feeless_if]`](`macro@
//! frame_support::pallet_prelude::feeless_if`).
//!
//! ## Overview
//!
//! It does this by wrapping an existing [`TransactionExtension`] implementation (e.g.
//! [`pallet-transaction-payment`]) and checking if the dispatchable is feeless before applying the
//! wrapped extension. If the dispatchable is indeed feeless, the extension is skipped and a custom
//! event is emitted instead. Otherwise, the extension is applied as usual.
//!
//!
//! ## Integration
//!
//! This pallet wraps an existing transaction payment pallet. This means you should both pallets
//! in your `construct_runtime` macro and include this pallet's
//! [`TransactionExtension`] ([`SkipCheckIfFeeless`]) that would accept the existing one as an
//! argument.

#![cfg_attr(not(feature = "std"), no_std)]

use codec::{Decode, Encode};
use frame_support::{
	dispatch::{CheckIfFeeless, DispatchResult},
	traits::{IsType, OriginTrait},
};
use scale_info::{StaticTypeInfo, TypeInfo};
use sp_runtime::{
	traits::{DispatchInfoOf, OriginOf, PostDispatchInfoOf, TransactionExtension, ValidateResult},
	transaction_validity::TransactionValidityError,
};

#[cfg(test)]
mod mock;
#[cfg(test)]
mod tests;

pub use pallet::*;

#[frame_support::pallet]
pub mod pallet {
	use super::*;

	#[pallet::config]
	pub trait Config: frame_system::Config {
		/// The overarching event type.
		type RuntimeEvent: From<Event<Self>> + IsType<<Self as frame_system::Config>::RuntimeEvent>;
	}

	#[pallet::pallet]
	pub struct Pallet<T>(_);

	#[pallet::event]
	#[pallet::generate_deposit(pub(super) fn deposit_event)]
	pub enum Event<T: Config> {
		/// A transaction fee was skipped.
		FeeSkipped { origin: <T::RuntimeOrigin as OriginTrait>::PalletsOrigin },
	}
}

<<<<<<< HEAD
/// A [`TransactionExtension`] that skips the wrapped extension if the dispatchable is feeless.
#[derive(Encode, Decode, Clone, Eq, PartialEq, TypeInfo)]
#[scale_info(skip_type_params(T))]
pub struct SkipCheckIfFeeless<T: Config, S: TransactionExtension<T::RuntimeCall>>(
	pub S,
	sp_std::marker::PhantomData<T>,
);

impl<T: Config, S: TransactionExtension<T::RuntimeCall>> sp_std::fmt::Debug
	for SkipCheckIfFeeless<T, S>
{
=======
/// A [`SignedExtension`] that skips the wrapped extension if the dispatchable is feeless.
#[derive(Encode, Decode, Clone, Eq, PartialEq)]
pub struct SkipCheckIfFeeless<T, S>(pub S, sp_std::marker::PhantomData<T>);

// Make this extension "invisible" from the outside (ie metadata type information)
impl<T, S: StaticTypeInfo> TypeInfo for SkipCheckIfFeeless<T, S> {
	type Identity = S;
	fn type_info() -> scale_info::Type {
		S::type_info()
	}
}

impl<T, S: Encode> sp_std::fmt::Debug for SkipCheckIfFeeless<T, S> {
>>>>>>> 49874882
	#[cfg(feature = "std")]
	fn fmt(&self, f: &mut sp_std::fmt::Formatter) -> sp_std::fmt::Result {
		write!(f, "SkipCheckIfFeeless<{:?}>", self.0.encode())
	}
	#[cfg(not(feature = "std"))]
	fn fmt(&self, _: &mut sp_std::fmt::Formatter) -> sp_std::fmt::Result {
		Ok(())
	}
}

<<<<<<< HEAD
impl<T: Config + Send + Sync, S: TransactionExtension<T::RuntimeCall>> SkipCheckIfFeeless<T, S> {
	/// utility constructor. Used only in client/factory code.
	pub fn from(s: S) -> Self {
=======
impl<T, S> From<S> for SkipCheckIfFeeless<T, S> {
	fn from(s: S) -> Self {
>>>>>>> 49874882
		Self(s, sp_std::marker::PhantomData)
	}
}

pub enum Intermediate<T, O> {
	/// The wrapped extension should be applied.
	Apply(T),
	/// The wrapped extension should be skipped.
	Skip(O),
}
use Intermediate::*;

impl<T: Config + Send + Sync, S: TransactionExtension<T::RuntimeCall>>
	TransactionExtension<T::RuntimeCall> for SkipCheckIfFeeless<T, S>
where
	T::RuntimeCall: CheckIfFeeless<Origin = frame_system::pallet_prelude::OriginFor<T>>,
{
<<<<<<< HEAD
	const IDENTIFIER: &'static str = "SkipCheckIfFeeless";
	type Val = Intermediate<S::Val, <OriginOf<T::RuntimeCall> as OriginTrait>::PalletsOrigin>;
	type Pre = Intermediate<S::Pre, <OriginOf<T::RuntimeCall> as OriginTrait>::PalletsOrigin>;
	type Implicit = S::Implicit;

	fn implicit(&self) -> Result<Self::Implicit, TransactionValidityError> {
		self.0.implicit()
	}
=======
	type AccountId = T::AccountId;
	type Call = S::Call;
	type AdditionalSigned = S::AdditionalSigned;
	type Pre = (Self::AccountId, Option<<S as SignedExtension>::Pre>);
	// From the outside this extension should be "invisible", because it just extends the wrapped
	// extension with an extra check in `pre_dispatch` and `post_dispatch`. Thus, we should forward
	// the identifier of the wrapped extension to let wallets see this extension as it would only be
	// the wrapped extension itself.
	const IDENTIFIER: &'static str = S::IDENTIFIER;
>>>>>>> 49874882

	fn validate(
		&self,
		origin: OriginOf<T::RuntimeCall>,
		call: &T::RuntimeCall,
		info: &DispatchInfoOf<T::RuntimeCall>,
		len: usize,
		self_implicit: S::Implicit,
		inherited_implication: &impl Encode,
	) -> ValidateResult<Self, T::RuntimeCall> {
		if call.is_feeless(&origin) {
			Ok((Default::default(), Skip(origin.caller().clone()), origin))
		} else {
			let (x, y, z) =
				self.0.validate(origin, call, info, len, self_implicit, inherited_implication)?;
			Ok((x, Apply(y), z))
		}
	}

	fn prepare(
		self,
		val: Self::Val,
		origin: &OriginOf<T::RuntimeCall>,
		call: &T::RuntimeCall,
		info: &DispatchInfoOf<T::RuntimeCall>,
		len: usize,
	) -> Result<Self::Pre, TransactionValidityError> {
		match val {
			Apply(val) => self.0.prepare(val, origin, call, info, len).map(Apply),
			Skip(origin) => Ok(Skip(origin)),
		}
	}

	fn post_dispatch(
		pre: Self::Pre,
		info: &DispatchInfoOf<T::RuntimeCall>,
		post_info: &PostDispatchInfoOf<T::RuntimeCall>,
		len: usize,
		result: &DispatchResult,
	) -> Result<(), TransactionValidityError> {
		match pre {
			Apply(pre) => S::post_dispatch(pre, info, post_info, len, result),
			Skip(origin) => {
				Pallet::<T>::deposit_event(Event::<T>::FeeSkipped { origin });
				Ok(())
			},
		}
	}
}<|MERGE_RESOLUTION|>--- conflicted
+++ resolved
@@ -75,20 +75,7 @@
 	}
 }
 
-<<<<<<< HEAD
 /// A [`TransactionExtension`] that skips the wrapped extension if the dispatchable is feeless.
-#[derive(Encode, Decode, Clone, Eq, PartialEq, TypeInfo)]
-#[scale_info(skip_type_params(T))]
-pub struct SkipCheckIfFeeless<T: Config, S: TransactionExtension<T::RuntimeCall>>(
-	pub S,
-	sp_std::marker::PhantomData<T>,
-);
-
-impl<T: Config, S: TransactionExtension<T::RuntimeCall>> sp_std::fmt::Debug
-	for SkipCheckIfFeeless<T, S>
-{
-=======
-/// A [`SignedExtension`] that skips the wrapped extension if the dispatchable is feeless.
 #[derive(Encode, Decode, Clone, Eq, PartialEq)]
 pub struct SkipCheckIfFeeless<T, S>(pub S, sp_std::marker::PhantomData<T>);
 
@@ -101,7 +88,6 @@
 }
 
 impl<T, S: Encode> sp_std::fmt::Debug for SkipCheckIfFeeless<T, S> {
->>>>>>> 49874882
 	#[cfg(feature = "std")]
 	fn fmt(&self, f: &mut sp_std::fmt::Formatter) -> sp_std::fmt::Result {
 		write!(f, "SkipCheckIfFeeless<{:?}>", self.0.encode())
@@ -112,14 +98,8 @@
 	}
 }
 
-<<<<<<< HEAD
-impl<T: Config + Send + Sync, S: TransactionExtension<T::RuntimeCall>> SkipCheckIfFeeless<T, S> {
-	/// utility constructor. Used only in client/factory code.
-	pub fn from(s: S) -> Self {
-=======
 impl<T, S> From<S> for SkipCheckIfFeeless<T, S> {
 	fn from(s: S) -> Self {
->>>>>>> 49874882
 		Self(s, sp_std::marker::PhantomData)
 	}
 }
@@ -137,16 +117,6 @@
 where
 	T::RuntimeCall: CheckIfFeeless<Origin = frame_system::pallet_prelude::OriginFor<T>>,
 {
-<<<<<<< HEAD
-	const IDENTIFIER: &'static str = "SkipCheckIfFeeless";
-	type Val = Intermediate<S::Val, <OriginOf<T::RuntimeCall> as OriginTrait>::PalletsOrigin>;
-	type Pre = Intermediate<S::Pre, <OriginOf<T::RuntimeCall> as OriginTrait>::PalletsOrigin>;
-	type Implicit = S::Implicit;
-
-	fn implicit(&self) -> Result<Self::Implicit, TransactionValidityError> {
-		self.0.implicit()
-	}
-=======
 	type AccountId = T::AccountId;
 	type Call = S::Call;
 	type AdditionalSigned = S::AdditionalSigned;
@@ -156,7 +126,14 @@
 	// the identifier of the wrapped extension to let wallets see this extension as it would only be
 	// the wrapped extension itself.
 	const IDENTIFIER: &'static str = S::IDENTIFIER;
->>>>>>> 49874882
+
+	type Val = Intermediate<S::Val, <OriginOf<T::RuntimeCall> as OriginTrait>::PalletsOrigin>;
+	type Pre = Intermediate<S::Pre, <OriginOf<T::RuntimeCall> as OriginTrait>::PalletsOrigin>;
+	type Implicit = S::Implicit;
+
+	fn implicit(&self) -> Result<Self::Implicit, TransactionValidityError> {
+		self.0.implicit()
+	}
 
 	fn validate(
 		&self,

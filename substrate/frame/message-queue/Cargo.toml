[package]
authors.workspace = true
edition.workspace = true
name = "pallet-message-queue"
version = "7.0.0-dev"
license = "Apache-2.0"
homepage = "https://substrate.io"
repository.workspace = true
description = "FRAME pallet to queue and process messages"

[lints]
workspace = true

[dependencies]
codec = { package = "parity-scale-codec", version = "3.6.1", default-features = false, features = ["derive"] }
scale-info = { version = "2.10.0", default-features = false, features = ["derive"] }
<<<<<<< HEAD
serde = { version = "1.0.188", optional = true, features = ["derive"] }
log = { workspace = true, default-features = false }
=======
serde = { version = "1.0.193", optional = true, features = ["derive"] }
log = { version = "0.4.17", default-features = false }
environmental = { version = "1.1.4", default-features = false }
>>>>>>> d8429664

sp-core = { path = "../../primitives/core", default-features = false }
sp-io = { path = "../../primitives/io", default-features = false }
sp-runtime = { path = "../../primitives/runtime", default-features = false }
sp-std = { path = "../../primitives/std", default-features = false }
sp-arithmetic = { path = "../../primitives/arithmetic", default-features = false }
sp-weights = { path = "../../primitives/weights", default-features = false }

frame-benchmarking = { path = "../benchmarking", default-features = false, optional = true }
frame-support = { path = "../support", default-features = false }
frame-system = { path = "../system", default-features = false }

[dev-dependencies]
sp-tracing = { path = "../../primitives/tracing" }
rand = "0.8.5"
rand_distr = "0.4.3"

[features]
default = ["std"]
std = [
	"codec/std",
	"environmental/std",
	"frame-benchmarking?/std",
	"frame-support/std",
	"frame-system/std",
	"log/std",
	"scale-info/std",
	"sp-arithmetic/std",
	"sp-core/std",
	"sp-io/std",
	"sp-runtime/std",
	"sp-std/std",
	"sp-tracing/std",
	"sp-weights/std",
]
runtime-benchmarks = [
	"frame-benchmarking/runtime-benchmarks",
	"frame-support/runtime-benchmarks",
	"frame-system/runtime-benchmarks",
	"sp-runtime/runtime-benchmarks",
]
try-runtime = [
	"frame-support/try-runtime",
	"frame-system/try-runtime",
	"sp-runtime/try-runtime",
]<|MERGE_RESOLUTION|>--- conflicted
+++ resolved
@@ -14,14 +14,9 @@
 [dependencies]
 codec = { package = "parity-scale-codec", version = "3.6.1", default-features = false, features = ["derive"] }
 scale-info = { version = "2.10.0", default-features = false, features = ["derive"] }
-<<<<<<< HEAD
-serde = { version = "1.0.188", optional = true, features = ["derive"] }
-log = { workspace = true, default-features = false }
-=======
 serde = { version = "1.0.193", optional = true, features = ["derive"] }
 log = { version = "0.4.17", default-features = false }
 environmental = { version = "1.1.4", default-features = false }
->>>>>>> d8429664
 
 sp-core = { path = "../../primitives/core", default-features = false }
 sp-io = { path = "../../primitives/io", default-features = false }

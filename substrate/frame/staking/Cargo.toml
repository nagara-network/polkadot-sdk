[package]
name = "pallet-staking"
version = "4.0.0-dev"
authors.workspace = true
edition.workspace = true
license = "Apache-2.0"
homepage = "https://substrate.io"
repository.workspace = true
description = "FRAME pallet staking"
readme = "README.md"

[lints]
workspace = true

[package.metadata.docs.rs]
targets = ["x86_64-unknown-linux-gnu"]

[dependencies]
serde = { version = "1.0.193", default-features = false, features = ["alloc", "derive"] }
codec = { package = "parity-scale-codec", version = "3.6.1", default-features = false, features = [
	"derive",
] }
scale-info = { version = "2.10.0", default-features = false, features = ["derive", "serde"] }
sp-io = { path = "../../primitives/io", default-features = false }
sp-runtime = { path = "../../primitives/runtime", default-features = false, features = ["serde"] }
sp-staking = { path = "../../primitives/staking", default-features = false, features = ["serde"] }
sp-std = { path = "../../primitives/std", default-features = false }
frame-support = { path = "../support", default-features = false }
frame-system = { path = "../system", default-features = false }
pallet-session = { path = "../session", default-features = false, features = [
	"historical",
] }
pallet-authorship = { path = "../authorship", default-features = false }
sp-application-crypto = { path = "../../primitives/application-crypto", default-features = false, features = ["serde"] }
<<<<<<< HEAD
frame-election-provider-support = { path = "../election-provider-support", default-features = false}
log = { workspace = true, default-features = false }
=======
frame-election-provider-support = { path = "../election-provider-support", default-features = false }
log = { version = "0.4.17", default-features = false }
>>>>>>> d8429664

# Optional imports for benchmarking
frame-benchmarking = { path = "../benchmarking", default-features = false, optional = true }
rand_chacha = { version = "0.2", default-features = false, optional = true }

[dev-dependencies]
sp-tracing = { path = "../../primitives/tracing" }
sp-core = { path = "../../primitives/core" }
sp-npos-elections = { path = "../../primitives/npos-elections" }
pallet-balances = { path = "../balances" }
pallet-timestamp = { path = "../timestamp" }
pallet-staking-reward-curve = { path = "reward-curve" }
pallet-bags-list = { path = "../bags-list" }
substrate-test-utils = { path = "../../test-utils" }
frame-benchmarking = { path = "../benchmarking" }
frame-election-provider-support = { path = "../election-provider-support" }
rand_chacha = { version = "0.2" }

[features]
default = ["std"]
std = [
	"codec/std",
	"frame-benchmarking?/std",
	"frame-election-provider-support/std",
	"frame-support/std",
	"frame-system/std",
	"log/std",
	"pallet-authorship/std",
	"pallet-bags-list/std",
	"pallet-balances/std",
	"pallet-session/std",
	"pallet-timestamp/std",
	"scale-info/std",
	"serde/std",
	"sp-application-crypto/std",
	"sp-core/std",
	"sp-io/std",
	"sp-npos-elections/std",
	"sp-runtime/std",
	"sp-staking/std",
	"sp-std/std",
	"sp-tracing/std",
]
runtime-benchmarks = [
	"frame-benchmarking/runtime-benchmarks",
	"frame-election-provider-support/runtime-benchmarks",
	"frame-support/runtime-benchmarks",
	"frame-system/runtime-benchmarks",
	"pallet-bags-list/runtime-benchmarks",
	"pallet-balances/runtime-benchmarks",
	"pallet-timestamp/runtime-benchmarks",
	"rand_chacha",
	"sp-runtime/runtime-benchmarks",
	"sp-staking/runtime-benchmarks",
]
try-runtime = [
	"frame-election-provider-support/try-runtime",
	"frame-support/try-runtime",
	"frame-system/try-runtime",
	"pallet-authorship/try-runtime",
	"pallet-bags-list/try-runtime",
	"pallet-balances/try-runtime",
	"pallet-session/try-runtime",
	"pallet-timestamp/try-runtime",
	"sp-runtime/try-runtime",
]<|MERGE_RESOLUTION|>--- conflicted
+++ resolved
@@ -32,13 +32,8 @@
 ] }
 pallet-authorship = { path = "../authorship", default-features = false }
 sp-application-crypto = { path = "../../primitives/application-crypto", default-features = false, features = ["serde"] }
-<<<<<<< HEAD
-frame-election-provider-support = { path = "../election-provider-support", default-features = false}
-log = { workspace = true, default-features = false }
-=======
 frame-election-provider-support = { path = "../election-provider-support", default-features = false }
 log = { version = "0.4.17", default-features = false }
->>>>>>> d8429664
 
 # Optional imports for benchmarking
 frame-benchmarking = { path = "../benchmarking", default-features = false, optional = true }

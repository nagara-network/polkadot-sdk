[package]
name = "sp-core"
version = "21.0.0"
authors.workspace = true
edition.workspace = true
license = "Apache-2.0"
homepage = "https://substrate.io"
repository.workspace = true
description = "Shareable Substrate types."
documentation = "https://docs.rs/sp-core"

[lints]
workspace = true

[package.metadata.docs.rs]
targets = ["x86_64-unknown-linux-gnu"]

[dependencies]
<<<<<<< HEAD
codec = { package = "parity-scale-codec", version = "3.6.1", default-features = false, features = ["derive","max-encoded-len"] }
scale-info = { version = "2.10.0", default-features = false, features = ["derive"] }
log = { workspace = true, default-features = false }
serde = { version = "1.0.188", optional = true,  default-features = false, features = ["derive", "alloc"] }
=======
codec = { package = "parity-scale-codec", version = "3.6.1", default-features = false, features = ["derive", "max-encoded-len"] }
scale-info = { version = "2.5.0", default-features = false, features = ["derive"] }
log = { version = "0.4.17", default-features = false }
serde = { version = "1.0.193", optional = true, default-features = false, features = ["alloc", "derive"] }
>>>>>>> d8429664
bounded-collections = { version = "0.1.8", default-features = false }
primitive-types = { version = "0.12.0", default-features = false, features = ["codec", "scale-info"] }
impl-serde = { version = "0.4.0", default-features = false, optional = true }
hash-db = { version = "0.16.0", default-features = false }
hash256-std-hasher = { version = "0.15.2", default-features = false }
bs58 = { version = "0.5.0", default-features = false, optional = true }
rand = { version = "0.8.5", features = ["small_rng"], optional = true }
substrate-bip39 = { version = "0.4.4", optional = true }
bip39 = { version = "2.0.0", default-features = false }
zeroize = { version = "1.4.3", default-features = false }
secrecy = { version = "0.8.0", default-features = false }
parking_lot = { version = "0.12.1", optional = true }
ss58-registry = { version = "1.34.0", default-features = false }
sp-std = { path = "../std", default-features = false }
sp-debug-derive = { path = "../debug-derive", default-features = false }
sp-storage = { path = "../storage", default-features = false }
sp-externalities = { path = "../externalities", optional = true }
futures = { version = "0.3.21", optional = true }
dyn-clonable = { version = "0.9.0", optional = true }
thiserror = { version = "1.0.48", optional = true }
tracing = { version = "0.1.29", optional = true }
bitflags = "1.3"
paste = "1.0.7"
itertools = { version = "0.10.3", optional = true }

# full crypto
array-bytes = { version = "6.1", optional = true }
ed25519-zebra = { version = "3.1.0", default-features = false, optional = true }
blake2 = { version = "0.10.4", default-features = false, optional = true }
libsecp256k1 = { version = "0.7", default-features = false, features = ["static-context"], optional = true }
schnorrkel = { version = "0.11.4", features = ["preaudit_deprecated"], default-features = false }
merlin = { version = "3.0", default-features = false }
secp256k1 = { version = "0.28.0", default-features = false, features = ["alloc", "recovery"], optional = true }
sp-core-hashing = { path = "hashing", default-features = false, optional = true }
sp-runtime-interface = { path = "../runtime-interface", default-features = false }

# bls crypto
w3f-bls = { version = "0.1.3", default-features = false, optional = true }
# bandersnatch crypto
bandersnatch_vrfs = { git = "https://github.com/w3f/ring-vrf", rev = "e9782f9", default-features = false, features = ["substrate-curves"], optional = true }

[dev-dependencies]
criterion = "0.4.0"
serde_json = "1.0.108"
lazy_static = "1.4.0"
regex = "1.6.0"
sp-core-hashing-proc-macro = { path = "hashing/proc-macro" }

[[bench]]
name = "bench"
harness = false

[lib]
bench = false

[features]
default = ["std"]
std = [
	"array-bytes",
	"bandersnatch_vrfs?/std",
	"bip39/rand",
	"bip39/std",
	"blake2/std",
	"bounded-collections/std",
	"bs58/std",
	"codec/std",
	"dyn-clonable",
	"ed25519-zebra/std",
	"full_crypto",
	"futures",
	"futures/thread-pool",
	"hash-db/std",
	"hash256-std-hasher/std",
	"impl-serde/std",
	"itertools",
	"libsecp256k1/std",
	"log/std",
	"merlin/std",
	"parking_lot",
	"primitive-types/byteorder",
	"primitive-types/rustc-hex",
	"primitive-types/serde",
	"primitive-types/std",
	"rand",
	"scale-info/std",
	"schnorrkel/std",
	"secp256k1/global-context",
	"secp256k1/std",
	"secrecy/alloc",
	"serde/std",
	"sp-core-hashing/std",
	"sp-debug-derive/std",
	"sp-externalities/std",
	"sp-runtime-interface/std",
	"sp-std/std",
	"sp-storage/std",
	"ss58-registry/std",
	"substrate-bip39",
	"thiserror",
	"tracing",
	"w3f-bls?/std",
	"zeroize/alloc",
	"zeroize/std",
]

# Serde support without relying on std features.
serde = [
	"array-bytes",
	"blake2",
	"bounded-collections/serde",
	"bs58/alloc",
	"dep:serde",
	"impl-serde",
	"primitive-types/serde_no_std",
	"scale-info/serde",
	"secrecy/alloc",
	"sp-core-hashing",
	"sp-storage/serde",
]

# This feature enables all crypto primitives for `no_std` builds like microcontrollers
# or Intel SGX.
# For the regular wasm runtime builds this should not be used.
full_crypto = [
	"array-bytes",
	"blake2",
	"ed25519-zebra",
	"libsecp256k1",
	"secp256k1",
	"sp-core-hashing",
	"sp-runtime-interface/disable_target_static_assertions",
]

# This feature adds BLS crypto primitives.
# It should not be used in production since the implementation and interface may still
# be subject to significant changes.
bls-experimental = ["w3f-bls"]

# This feature adds Bandersnatch crypto primitives.
# It should not be used in production since the implementation and interface may still
# be subject to significant changes.
bandersnatch-experimental = ["bandersnatch_vrfs"]<|MERGE_RESOLUTION|>--- conflicted
+++ resolved
@@ -16,17 +16,10 @@
 targets = ["x86_64-unknown-linux-gnu"]
 
 [dependencies]
-<<<<<<< HEAD
-codec = { package = "parity-scale-codec", version = "3.6.1", default-features = false, features = ["derive","max-encoded-len"] }
-scale-info = { version = "2.10.0", default-features = false, features = ["derive"] }
-log = { workspace = true, default-features = false }
-serde = { version = "1.0.188", optional = true,  default-features = false, features = ["derive", "alloc"] }
-=======
 codec = { package = "parity-scale-codec", version = "3.6.1", default-features = false, features = ["derive", "max-encoded-len"] }
 scale-info = { version = "2.5.0", default-features = false, features = ["derive"] }
 log = { version = "0.4.17", default-features = false }
 serde = { version = "1.0.193", optional = true, default-features = false, features = ["alloc", "derive"] }
->>>>>>> d8429664
 bounded-collections = { version = "0.1.8", default-features = false }
 primitive-types = { version = "0.12.0", default-features = false, features = ["codec", "scale-info"] }
 impl-serde = { version = "0.4.0", default-features = false, optional = true }

[package]
name = "sp-io"
version = "23.0.0"
authors.workspace = true
edition.workspace = true
license = "Apache-2.0"
homepage = "https://substrate.io"
repository.workspace = true
description = "I/O for Substrate runtimes"
documentation = "https://docs.rs/sp-io"
readme = "README.md"
build = "build.rs"

[lints]
workspace = true

[package.metadata.docs.rs]
targets = ["x86_64-unknown-linux-gnu"]


[dependencies]
bytes = { version = "1.1.0", default-features = false }
codec = { package = "parity-scale-codec", version = "3.6.1", default-features = false, features = ["bytes"] }
sp-core = { path = "../core", default-features = false }
sp-keystore = { path = "../keystore", default-features = false, optional = true }
sp-std = { path = "../std", default-features = false }
libsecp256k1 = { version = "0.7", optional = true }
<<<<<<< HEAD
sp-state-machine = { path = "../state-machine", default-features = false, optional = true}
sp-runtime-interface = { path = "../runtime-interface", default-features = false}
sp-trie = { path = "../trie", default-features = false, optional = true}
sp-externalities = { path = "../externalities", default-features = false}
sp-tracing = { path = "../tracing", default-features = false}
log = { optional = true , workspace = true, default-features = true }
secp256k1 = { version = "0.24.0", features = ["recovery", "global-context"], optional = true }
=======
sp-state-machine = { path = "../state-machine", default-features = false, optional = true }
sp-runtime-interface = { path = "../runtime-interface", default-features = false }
sp-trie = { path = "../trie", default-features = false, optional = true }
sp-externalities = { path = "../externalities", default-features = false }
sp-tracing = { path = "../tracing", default-features = false }
log = { version = "0.4.17", optional = true }
secp256k1 = { version = "0.28.0", features = ["global-context", "recovery"], optional = true }
>>>>>>> d8429664
tracing = { version = "0.1.29", default-features = false }
tracing-core = { version = "0.1.32", default-features = false }

# Required for backwards compatibility reason, but only used for verifying when `UseDalekExt` is set.
ed25519-dalek = { version = "2.1", default-features = false, optional = true }

[build-dependencies]
rustversion = "1.0.6"

[features]
default = ["std"]
std = [
	"bytes/std",
	"codec/std",
	"ed25519-dalek",
	"ed25519-dalek?/std",
	"libsecp256k1",
	"log/std",
	"secp256k1",
	"sp-core/std",
	"sp-externalities/std",
	"sp-keystore/std",
	"sp-runtime-interface/std",
	"sp-state-machine/std",
	"sp-std/std",
	"sp-tracing/std",
	"sp-trie/std",
	"tracing-core/std",
	"tracing/std",
]

with-tracing = ["sp-tracing/with-tracing"]

# These two features are used for `no_std` builds for the environments which already provides
# `#[panic_handler]`, `#[alloc_error_handler]` and `#[global_allocator]`.
#
# For the regular wasm runtime builds those are not used.
disable_panic_handler = []
disable_oom = []
disable_allocator = []

# This feature flag controls the runtime's behavior when encountering
# a panic or when it runs out of memory, improving the diagnostics.
#
# When enabled the runtime will marshal the relevant error message
# to the host through the `PanicHandler::abort_on_panic` runtime interface.
# This gives the caller direct programmatic access to the error message.
#
# When disabled the error message will only be printed out in the
# logs, with the caller receving a generic "wasm `unreachable` instruction executed"
# error message.
#
# This has no effect if both `disable_panic_handler` and `disable_oom`
# are enabled.
#
# WARNING: Enabling this feature flag requires the `PanicHandler::abort_on_panic`
#          host function to be supported by the host. Do *not* enable it for your
#          runtime without first upgrading your host client!
improved_panic_error_reporting = []

# This feature adds BLS crypto primitives.
# It should not be used in production since the implementation and interface may still
# be subject to significant changes.
bls-experimental = ["sp-keystore/bls-experimental"]

# This feature adds Bandersnatch crypto primitives.
# It should not be used in production since the implementation and interface may still
# be subject to significant changes.
bandersnatch-experimental = ["sp-keystore/bandersnatch-experimental"]<|MERGE_RESOLUTION|>--- conflicted
+++ resolved
@@ -25,15 +25,6 @@
 sp-keystore = { path = "../keystore", default-features = false, optional = true }
 sp-std = { path = "../std", default-features = false }
 libsecp256k1 = { version = "0.7", optional = true }
-<<<<<<< HEAD
-sp-state-machine = { path = "../state-machine", default-features = false, optional = true}
-sp-runtime-interface = { path = "../runtime-interface", default-features = false}
-sp-trie = { path = "../trie", default-features = false, optional = true}
-sp-externalities = { path = "../externalities", default-features = false}
-sp-tracing = { path = "../tracing", default-features = false}
-log = { optional = true , workspace = true, default-features = true }
-secp256k1 = { version = "0.24.0", features = ["recovery", "global-context"], optional = true }
-=======
 sp-state-machine = { path = "../state-machine", default-features = false, optional = true }
 sp-runtime-interface = { path = "../runtime-interface", default-features = false }
 sp-trie = { path = "../trie", default-features = false, optional = true }
@@ -41,7 +32,6 @@
 sp-tracing = { path = "../tracing", default-features = false }
 log = { version = "0.4.17", optional = true }
 secp256k1 = { version = "0.28.0", features = ["global-context", "recovery"], optional = true }
->>>>>>> d8429664
 tracing = { version = "0.1.29", default-features = false }
 tracing-core = { version = "0.1.32", default-features = false }
 

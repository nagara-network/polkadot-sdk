--- conflicted
+++ resolved
@@ -26,13 +26,8 @@
 itertools = "0.10.3"
 lazy_static = "1.4.0"
 linked-hash-map = "0.5.4"
-<<<<<<< HEAD
-log = { workspace = true, default-features = true }
-rand = { version = "0.8.4", features = ["small_rng"] }
-=======
 log = "0.4.17"
 rand = { version = "0.8.5", features = ["small_rng"] }
->>>>>>> d8429664
 rand_pcg = "0.3.1"
 serde = "1.0.193"
 serde_json = "1.0.108"

--- conflicted
+++ resolved
@@ -20,13 +20,8 @@
 async-trait = "0.1.74"
 futures = "0.3.21"
 futures-timer = "3.0.1"
-<<<<<<< HEAD
-libp2p = "0.51.3"
-log = { workspace = true, default-features = true }
-=======
 libp2p = "0.51.4"
 log = "0.4.17"
->>>>>>> d8429664
 parking_lot = "0.12.1"
 rand = "0.8.5"
 sc-block-builder = { path = "../../block-builder" }

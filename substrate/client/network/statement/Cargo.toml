--- conflicted
+++ resolved
@@ -20,13 +20,8 @@
 async-channel = "1.8.0"
 codec = { package = "parity-scale-codec", version = "3.6.1", features = ["derive"] }
 futures = "0.3.21"
-<<<<<<< HEAD
-libp2p = "0.51.3"
-log = { workspace = true, default-features = true }
-=======
 libp2p = "0.51.4"
 log = "0.4.17"
->>>>>>> d8429664
 prometheus-endpoint = { package = "substrate-prometheus-endpoint", path = "../../../utils/prometheus" }
 sc-network-common = { path = "../common" }
 sc-network-sync = { path = "../sync" }

[package]
name = "sc-storage-monitor"
version = "0.1.0"
authors.workspace = true
edition.workspace = true
license = "GPL-3.0-or-later WITH Classpath-exception-2.0"
repository.workspace = true
description = "Storage monitor service for substrate"
homepage = "https://substrate.io"

[lints]
workspace = true

[dependencies]
<<<<<<< HEAD
clap = { version = "4.4.6", features = ["derive", "string"] }
log = { workspace = true, default-features = true }
fs4 = "0.6.3"
sc-client-db = { path = "../db", default-features = false}
=======
clap = { version = "4.4.11", features = ["derive", "string"] }
log = "0.4.17"
fs4 = "0.7.0"
sc-client-db = { path = "../db", default-features = false }
>>>>>>> d8429664
sp-core = { path = "../../primitives/core" }
tokio = "1.22.0"
thiserror = "1.0.48"<|MERGE_RESOLUTION|>--- conflicted
+++ resolved
@@ -12,17 +12,10 @@
 workspace = true
 
 [dependencies]
-<<<<<<< HEAD
-clap = { version = "4.4.6", features = ["derive", "string"] }
-log = { workspace = true, default-features = true }
-fs4 = "0.6.3"
-sc-client-db = { path = "../db", default-features = false}
-=======
 clap = { version = "4.4.11", features = ["derive", "string"] }
 log = "0.4.17"
 fs4 = "0.7.0"
 sc-client-db = { path = "../db", default-features = false }
->>>>>>> d8429664
 sp-core = { path = "../../primitives/core" }
 tokio = "1.22.0"
 thiserror = "1.0.48"
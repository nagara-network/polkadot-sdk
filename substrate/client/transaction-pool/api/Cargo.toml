[package]
name = "sc-transaction-pool-api"
version = "4.0.0-dev"
authors.workspace = true
edition.workspace = true
license = "GPL-3.0-or-later WITH Classpath-exception-2.0"
homepage = "https://substrate.io"
repository.workspace = true
description = "Transaction pool client facing API."

[lints]
workspace = true

[dependencies]
async-trait = "0.1.74"
codec = { package = "parity-scale-codec", version = "3.6.1" }
futures = "0.3.21"
<<<<<<< HEAD
log = { workspace = true, default-features = true }
serde = { version = "1.0.188", features = ["derive"] }
=======
log = "0.4.17"
serde = { version = "1.0.193", features = ["derive"] }
>>>>>>> d8429664
thiserror = "1.0.48"
sp-blockchain = { path = "../../../primitives/blockchain" }
sp-core = { path = "../../../primitives/core", default-features = false }
sp-runtime = { path = "../../../primitives/runtime", default-features = false }

[dev-dependencies]
serde_json = "1.0.108"<|MERGE_RESOLUTION|>--- conflicted
+++ resolved
@@ -15,13 +15,8 @@
 async-trait = "0.1.74"
 codec = { package = "parity-scale-codec", version = "3.6.1" }
 futures = "0.3.21"
-<<<<<<< HEAD
-log = { workspace = true, default-features = true }
-serde = { version = "1.0.188", features = ["derive"] }
-=======
 log = "0.4.17"
 serde = { version = "1.0.193", features = ["derive"] }
->>>>>>> d8429664
 thiserror = "1.0.48"
 sp-blockchain = { path = "../../../primitives/blockchain" }
 sp-core = { path = "../../../primitives/core", default-features = false }

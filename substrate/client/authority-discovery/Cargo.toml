--- conflicted
+++ resolved
@@ -24,18 +24,12 @@
 futures = "0.3.21"
 futures-timer = "3.0.1"
 ip_network = "0.4.1"
-<<<<<<< HEAD
-libp2p = { version = "0.51.3", features = ["kad", "ed25519"] }
-multihash = { version = "0.17.0", default-features = false, features = ["std", "sha2"] }
-log = { workspace = true, default-features = true }
-=======
 libp2p = { version = "0.51.4", features = ["ed25519", "kad"] }
 multihash = { version = "0.18.1", default-features = false, features = [
 	"sha2",
 	"std",
 ] }
 log = "0.4.17"
->>>>>>> d8429664
 prost = "0.11"
 rand = "0.8.5"
 thiserror = "1.0"

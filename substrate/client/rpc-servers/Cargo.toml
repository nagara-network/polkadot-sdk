[package]
name = "sc-rpc-server"
version = "4.0.0-dev"
authors.workspace = true
edition.workspace = true
license = "GPL-3.0-or-later WITH Classpath-exception-2.0"
homepage = "https://substrate.io"
repository.workspace = true
description = "Substrate RPC servers."
readme = "README.md"

[lints]
workspace = true

[package.metadata.docs.rs]
targets = ["x86_64-unknown-linux-gnu"]

[dependencies]
jsonrpsee = { version = "0.16.2", features = ["server"] }
<<<<<<< HEAD
log = { workspace = true, default-features = true }
serde_json = "1.0.107"
=======
log = "0.4.17"
serde_json = "1.0.108"
>>>>>>> d8429664
tokio = { version = "1.22.0", features = ["parking_lot"] }
prometheus-endpoint = { package = "substrate-prometheus-endpoint", path = "../../utils/prometheus" }
tower-http = { version = "0.4.0", features = ["cors"] }
tower = "0.4.13"
http = "0.2.8"<|MERGE_RESOLUTION|>--- conflicted
+++ resolved
@@ -17,13 +17,8 @@
 
 [dependencies]
 jsonrpsee = { version = "0.16.2", features = ["server"] }
-<<<<<<< HEAD
-log = { workspace = true, default-features = true }
-serde_json = "1.0.107"
-=======
 log = "0.4.17"
 serde_json = "1.0.108"
->>>>>>> d8429664
 tokio = { version = "1.22.0", features = ["parking_lot"] }
 prometheus-endpoint = { package = "substrate-prometheus-endpoint", path = "../../utils/prometheus" }
 tower-http = { version = "0.4.0", features = ["cors"] }

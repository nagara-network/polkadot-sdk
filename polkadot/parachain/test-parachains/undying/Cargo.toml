[package]
name = "test-parachain-undying"
description = "Test parachain for zombienet integration tests"
build = "build.rs"
publish = false
version = "1.0.0"
authors.workspace = true
edition.workspace = true
license.workspace = true

[lints]
workspace = true

[dependencies]
parachain = { package = "polkadot-parachain-primitives", path = "../..", default-features = false, features = ["wasm-api"] }
parity-scale-codec = { version = "3.6.1", default-features = false, features = ["derive"] }
sp-std = { path = "../../../../substrate/primitives/std", default-features = false }
tiny-keccak = { version = "2.0.2", features = ["keccak"] }
<<<<<<< HEAD
dlmalloc = { version = "0.2.4", features = [ "global" ] }
log = { workspace = true, default-features = false }
=======
dlmalloc = { version = "0.2.4", features = ["global"] }
log = { version = "0.4.17", default-features = false }
>>>>>>> d8429664

# We need to make sure the global allocator is disabled until we have support of full substrate externalities
sp-io = { path = "../../../../substrate/primitives/io", default-features = false, features = ["disable_allocator"] }

[build-dependencies]
substrate-wasm-builder = { path = "../../../../substrate/utils/wasm-builder" }

[features]
default = ["std"]
std = [
	"log/std",
	"parachain/std",
	"parity-scale-codec/std",
	"sp-io/std",
	"sp-std/std",
]<|MERGE_RESOLUTION|>--- conflicted
+++ resolved
@@ -16,13 +16,8 @@
 parity-scale-codec = { version = "3.6.1", default-features = false, features = ["derive"] }
 sp-std = { path = "../../../../substrate/primitives/std", default-features = false }
 tiny-keccak = { version = "2.0.2", features = ["keccak"] }
-<<<<<<< HEAD
-dlmalloc = { version = "0.2.4", features = [ "global" ] }
-log = { workspace = true, default-features = false }
-=======
 dlmalloc = { version = "0.2.4", features = ["global"] }
 log = { version = "0.4.17", default-features = false }
->>>>>>> d8429664
 
 # We need to make sure the global allocator is disabled until we have support of full substrate externalities
 sp-io = { path = "../../../../substrate/primitives/io", default-features = false, features = ["disable_allocator"] }

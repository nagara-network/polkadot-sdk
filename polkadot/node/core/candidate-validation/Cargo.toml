--- conflicted
+++ resolved
@@ -10,12 +10,8 @@
 workspace = true
 
 [dependencies]
-<<<<<<< HEAD
-async-trait = "0.1.57"
 async-semaphore = "1.2.0"
-=======
 async-trait = "0.1.74"
->>>>>>> 45f4d9a2
 futures = "0.3.21"
 futures-timer = "3.0.2"
 gum = { package = "tracing-gum", path = "../../gum" }

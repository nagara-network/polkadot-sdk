// Copyright (C) Parity Technologies (UK) Ltd.
// This file is part of Polkadot.

// Polkadot is free software: you can redistribute it and/or modify
// it under the terms of the GNU General Public License as published by
// the Free Software Foundation, either version 3 of the License, or
// (at your option) any later version.

// Polkadot is distributed in the hope that it will be useful,
// but WITHOUT ANY WARRANTY; without even the implied warranty of
// MERCHANTABILITY or FITNESS FOR A PARTICULAR PURPOSE.  See the
// GNU General Public License for more details.

// You should have received a copy of the GNU General Public License
// along with Polkadot.  If not, see <http://www.gnu.org/licenses/>.

//! The Approval Voting Subsystem.
//!
//! This subsystem is responsible for determining candidates to do approval checks
//! on, performing those approval checks, and tracking the assignments and approvals
//! of others. It uses this information to determine when candidates and blocks have
//! been sufficiently approved to finalize.

use itertools::Itertools;
use jaeger::{hash_to_trace_identifier, PerLeafSpan};
use polkadot_node_jaeger as jaeger;
use polkadot_node_primitives::{
	approval::{
<<<<<<< HEAD
		v1::{BlockApprovalMeta, DelayTranche},
		v2::{
			AssignmentCertKindV2, BitfieldError, CandidateBitfield, CoreBitfield,
			IndirectAssignmentCertV2, IndirectSignedApprovalVoteV2,
=======
		v1::{BlockApprovalMeta, DelayTranche, IndirectSignedApprovalVote},
		v2::{
			AssignmentCertKindV2, BitfieldError, CandidateBitfield, CoreBitfield,
			IndirectAssignmentCertV2,
>>>>>>> 5832ad7f
		},
	},
	ValidationResult, DISPUTE_WINDOW,
};
use polkadot_node_subsystem::{
	errors::RecoveryError,
	messages::{
		ApprovalCheckError, ApprovalCheckResult, ApprovalDistributionMessage,
		ApprovalVotingMessage, AssignmentCheckError, AssignmentCheckResult,
		AvailabilityRecoveryMessage, BlockDescription, CandidateValidationMessage, ChainApiMessage,
		ChainSelectionMessage, DisputeCoordinatorMessage, HighestApprovedAncestorBlock,
		RuntimeApiMessage, RuntimeApiRequest,
	},
	overseer, FromOrchestra, OverseerSignal, SpawnedSubsystem, SubsystemError, SubsystemResult,
	SubsystemSender,
};
use polkadot_node_subsystem_util::{
	self,
	database::Database,
	metrics::{self, prometheus},
	runtime::{Config as RuntimeInfoConfig, ExtendedSessionInfo, RuntimeInfo},
	TimeoutExt,
};
use polkadot_primitives::{
	vstaging::{ApprovalVoteMultipleCandidates, ApprovalVotingParams},
	BlockNumber, CandidateHash, CandidateIndex, CandidateReceipt, DisputeStatement, ExecutorParams,
	GroupIndex, Hash, PvfExecTimeoutKind, SessionIndex, SessionInfo, ValidDisputeStatementKind,
	ValidatorId, ValidatorIndex, ValidatorPair, ValidatorSignature,
};
use sc_keystore::LocalKeystore;
use sp_application_crypto::Pair;
use sp_consensus::SyncOracle;
use sp_consensus_slots::Slot;

use futures::{
	channel::oneshot,
	future::{BoxFuture, RemoteHandle},
	prelude::*,
	stream::FuturesUnordered,
	StreamExt,
};

use std::{
	cmp::min,
	collections::{
		btree_map::Entry as BTMEntry, hash_map::Entry as HMEntry, BTreeMap, HashMap, HashSet,
	},
	sync::Arc,
	time::Duration,
};

use schnellru::{ByLength, LruMap};

use approval_checking::RequiredTranches;
use bitvec::{order::Lsb0, vec::BitVec};
use criteria::{AssignmentCriteria, RealAssignmentCriteria};
use persisted_entries::{ApprovalEntry, BlockEntry, CandidateEntry};
use time::{slot_number_to_tick, Clock, ClockExt, DelayedApprovalTimer, SystemClock, Tick};

mod approval_checking;
pub mod approval_db;
mod backend;
mod criteria;
mod import;
mod ops;
mod persisted_entries;
mod time;

use crate::{
<<<<<<< HEAD
	approval_checking::Check,
	approval_db::v2::{Config as DatabaseConfig, DbBackend},
	backend::{Backend, OverlayedBackend},
	criteria::InvalidAssignmentReason,
	persisted_entries::OurApproval,
=======
	approval_db::v2::{Config as DatabaseConfig, DbBackend},
	backend::{Backend, OverlayedBackend},
	criteria::InvalidAssignmentReason,
>>>>>>> 5832ad7f
};

#[cfg(test)]
mod tests;

const APPROVAL_CHECKING_TIMEOUT: Duration = Duration::from_secs(120);
/// How long are we willing to wait for approval signatures?
///
/// Value rather arbitrarily: Should not be hit in practice, it exists to more easily diagnose dead
/// lock issues for example.
const WAIT_FOR_SIGS_TIMEOUT: Duration = Duration::from_millis(500);
const APPROVAL_CACHE_SIZE: u32 = 1024;

const TICK_TOO_FAR_IN_FUTURE: Tick = 20; // 10 seconds.
const APPROVAL_DELAY: Tick = 2;
pub(crate) const LOG_TARGET: &str = "parachain::approval-voting";
<<<<<<< HEAD

// The max number of ticks we delay sending the approval after we are ready to issue the approval
const MAX_APPROVAL_COALESCE_WAIT_TICKS: Tick = 12;

// The maximum approval params we cache locally in the subsytem, so that we don't have
// to do the back and forth to the runtime subsystem api.
const APPROVAL_PARAMS_CACHE_SIZE: u32 = 128;
=======
>>>>>>> 5832ad7f

/// Configuration for the approval voting subsystem
#[derive(Debug, Clone)]
pub struct Config {
	/// The column family in the DB where approval-voting data is stored.
	pub col_approval_data: u32,
	/// The slot duration of the consensus algorithm, in milliseconds. Should be evenly
	/// divisible by 500.
	pub slot_duration_millis: u64,
}

// The mode of the approval voting subsystem. It should start in a `Syncing` mode when it first
// starts, and then once it's reached the head of the chain it should move into the `Active` mode.
//
// In `Active` mode, the node is an active participant in the approvals protocol. When syncing,
// the node follows the new incoming blocks and finalized number, but does not yet participate.
//
// When transitioning from `Syncing` to `Active`, the node notifies the `ApprovalDistribution`
// subsystem of all unfinalized blocks and the candidates included within them, as well as all
// votes that the local node itself has cast on candidates within those blocks.
enum Mode {
	Active,
	Syncing(Box<dyn SyncOracle + Send>),
}

/// The approval voting subsystem.
pub struct ApprovalVotingSubsystem {
	/// `LocalKeystore` is needed for assignment keys, but not necessarily approval keys.
	///
	/// We do a lot of VRF signing and need the keys to have low latency.
	keystore: Arc<LocalKeystore>,
	db_config: DatabaseConfig,
	slot_duration_millis: u64,
	db: Arc<dyn Database>,
	mode: Mode,
	metrics: Metrics,
	// Store approval-voting params, so that we don't to always go to RuntimeAPI
	// to ask this information which requires a task context switch.
	approval_voting_params_cache: Option<LruMap<Hash, ApprovalVotingParams>>,
}

#[derive(Clone)]
struct MetricsInner {
	imported_candidates_total: prometheus::Counter<prometheus::U64>,
	assignments_produced: prometheus::Histogram,
	approvals_produced_total: prometheus::CounterVec<prometheus::U64>,
	no_shows_total: prometheus::Counter<prometheus::U64>,
	// The difference from `no_shows_total` is that this counts all observed no-shows at any
	// moment in time. While `no_shows_total` catches that the no-shows at the moment the candidate
	// is approved, approvals might arrive late and `no_shows_total` wouldn't catch that number.
	observed_no_shows: prometheus::Counter<prometheus::U64>,
	approved_by_one_third: prometheus::Counter<prometheus::U64>,
	wakeups_triggered_total: prometheus::Counter<prometheus::U64>,
	coalesced_approvals_buckets: prometheus::Histogram,
	candidate_approval_time_ticks: prometheus::Histogram,
	block_approval_time_ticks: prometheus::Histogram,
	time_db_transaction: prometheus::Histogram,
	time_recover_and_approve: prometheus::Histogram,
	candidate_signatures_requests_total: prometheus::Counter<prometheus::U64>,
	unapproved_candidates_in_unfinalized_chain: prometheus::Gauge<prometheus::U64>,
}

/// Approval Voting metrics.
#[derive(Default, Clone)]
pub struct Metrics(Option<MetricsInner>);

impl Metrics {
	fn on_candidate_imported(&self) {
		if let Some(metrics) = &self.0 {
			metrics.imported_candidates_total.inc();
		}
	}

	fn on_assignment_produced(&self, tranche: DelayTranche) {
		if let Some(metrics) = &self.0 {
			metrics.assignments_produced.observe(tranche as f64);
		}
	}

	fn on_approval_coalesce(&self, num_coalesced: u32) {
		if let Some(metrics) = &self.0 {
			// Count how many candidates we covered with this coalesced approvals,
			// so that the heat-map really gives a good understanding of the scales.
			for _ in 0..num_coalesced {
				metrics.coalesced_approvals_buckets.observe(num_coalesced as f64)
			}
		}
	}

	fn on_approval_stale(&self) {
		if let Some(metrics) = &self.0 {
			metrics.approvals_produced_total.with_label_values(&["stale"]).inc()
		}
	}

	fn on_approval_invalid(&self) {
		if let Some(metrics) = &self.0 {
			metrics.approvals_produced_total.with_label_values(&["invalid"]).inc()
		}
	}

	fn on_approval_unavailable(&self) {
		if let Some(metrics) = &self.0 {
			metrics.approvals_produced_total.with_label_values(&["unavailable"]).inc()
		}
	}

	fn on_approval_error(&self) {
		if let Some(metrics) = &self.0 {
			metrics.approvals_produced_total.with_label_values(&["internal error"]).inc()
		}
	}

	fn on_approval_produced(&self) {
		if let Some(metrics) = &self.0 {
			metrics.approvals_produced_total.with_label_values(&["success"]).inc()
		}
	}

	fn on_no_shows(&self, n: usize) {
		if let Some(metrics) = &self.0 {
			metrics.no_shows_total.inc_by(n as u64);
		}
	}

	fn on_observed_no_shows(&self, n: usize) {
		if let Some(metrics) = &self.0 {
			metrics.observed_no_shows.inc_by(n as u64);
		}
	}

	fn on_approved_by_one_third(&self) {
		if let Some(metrics) = &self.0 {
			metrics.approved_by_one_third.inc();
		}
	}

	fn on_wakeup(&self) {
		if let Some(metrics) = &self.0 {
			metrics.wakeups_triggered_total.inc();
		}
	}

	fn on_candidate_approved(&self, ticks: Tick) {
		if let Some(metrics) = &self.0 {
			metrics.candidate_approval_time_ticks.observe(ticks as f64);
		}
	}

	fn on_block_approved(&self, ticks: Tick) {
		if let Some(metrics) = &self.0 {
			metrics.block_approval_time_ticks.observe(ticks as f64);
		}
	}

	fn on_candidate_signatures_request(&self) {
		if let Some(metrics) = &self.0 {
			metrics.candidate_signatures_requests_total.inc();
		}
	}

	fn time_db_transaction(&self) -> Option<metrics::prometheus::prometheus::HistogramTimer> {
		self.0.as_ref().map(|metrics| metrics.time_db_transaction.start_timer())
	}

	fn time_recover_and_approve(&self) -> Option<metrics::prometheus::prometheus::HistogramTimer> {
		self.0.as_ref().map(|metrics| metrics.time_recover_and_approve.start_timer())
	}

	fn on_unapproved_candidates_in_unfinalized_chain(&self, count: usize) {
		if let Some(metrics) = &self.0 {
			metrics.unapproved_candidates_in_unfinalized_chain.set(count as u64);
		}
	}
}

impl metrics::Metrics for Metrics {
	fn try_register(
		registry: &prometheus::Registry,
	) -> std::result::Result<Self, prometheus::PrometheusError> {
		let metrics = MetricsInner {
			imported_candidates_total: prometheus::register(
				prometheus::Counter::new(
					"polkadot_parachain_imported_candidates_total",
					"Number of candidates imported by the approval voting subsystem",
				)?,
				registry,
			)?,
			assignments_produced: prometheus::register(
				prometheus::Histogram::with_opts(
					prometheus::HistogramOpts::new(
						"polkadot_parachain_assignments_produced",
						"Assignments and tranches produced by the approval voting subsystem",
					).buckets(vec![0.0, 1.0, 2.0, 3.0, 4.0, 5.0, 10.0, 15.0, 25.0, 40.0, 70.0]),
				)?,
				registry,
			)?,
			approvals_produced_total: prometheus::register(
				prometheus::CounterVec::new(
					prometheus::Opts::new(
						"polkadot_parachain_approvals_produced_total",
						"Number of approvals produced by the approval voting subsystem",
					),
					&["status"]
				)?,
				registry,
			)?,
			no_shows_total: prometheus::register(
				prometheus::Counter::new(
					"polkadot_parachain_approvals_no_shows_total",
					"Number of assignments which became no-shows in the approval voting subsystem",
				)?,
				registry,
			)?,
			observed_no_shows: prometheus::register(
				prometheus::Counter::new(
					"polkadot_parachain_approvals_observed_no_shows_total",
					"Number of observed no shows at any moment in time",
				)?,
				registry,
			)?,
			wakeups_triggered_total: prometheus::register(
				prometheus::Counter::new(
					"polkadot_parachain_approvals_wakeups_total",
					"Number of times we woke up to process a candidate in the approval voting subsystem",
				)?,
				registry,
			)?,
			candidate_approval_time_ticks: prometheus::register(
				prometheus::Histogram::with_opts(
					prometheus::HistogramOpts::new(
						"polkadot_parachain_approvals_candidate_approval_time_ticks",
						"Number of ticks (500ms) to approve candidates.",
					).buckets(vec![6.0, 12.0, 18.0, 24.0, 30.0, 36.0, 72.0, 100.0, 144.0]),
				)?,
				registry,
			)?,
			coalesced_approvals_buckets: prometheus::register(
				prometheus::Histogram::with_opts(
					prometheus::HistogramOpts::new(
						"polkadot_parachain_approvals_coalesced_approvals_buckets",
						"Number of coalesced approvals.",
					).buckets(vec![1.5, 2.5, 3.5, 4.5, 5.5, 6.5, 7.5, 8.5, 9.5]),
				)?,
				registry,
			)?,
			approved_by_one_third: prometheus::register(
				prometheus::Counter::new(
					"polkadot_parachain_approved_by_one_third",
					"Number of candidates where more than one third had to vote ",
				)?,
				registry,
			)?,
			block_approval_time_ticks: prometheus::register(
				prometheus::Histogram::with_opts(
					prometheus::HistogramOpts::new(
						"polkadot_parachain_approvals_blockapproval_time_ticks",
						"Number of ticks (500ms) to approve blocks.",
					).buckets(vec![6.0, 12.0, 18.0, 24.0, 30.0, 36.0, 72.0, 100.0, 144.0]),
				)?,
				registry,
			)?,
			time_db_transaction: prometheus::register(
				prometheus::Histogram::with_opts(
					prometheus::HistogramOpts::new(
						"polkadot_parachain_time_approval_db_transaction",
						"Time spent writing an approval db transaction.",
					)
				)?,
				registry,
			)?,
			time_recover_and_approve: prometheus::register(
				prometheus::Histogram::with_opts(
					prometheus::HistogramOpts::new(
						"polkadot_parachain_time_recover_and_approve",
						"Time spent recovering and approving data in approval voting",
					)
				)?,
				registry,
			)?,
			candidate_signatures_requests_total: prometheus::register(
				prometheus::Counter::new(
					"polkadot_parachain_approval_candidate_signatures_requests_total",
					"Number of times signatures got requested by other subsystems",
				)?,
				registry,
			)?,
			unapproved_candidates_in_unfinalized_chain: prometheus::register(
				prometheus::Gauge::new(
					"polkadot_parachain_approval_unapproved_candidates_in_unfinalized_chain",
					"Number of unapproved candidates in unfinalized chain",
				)?,
				registry,
			)?,
		};

		Ok(Metrics(Some(metrics)))
	}
}

impl ApprovalVotingSubsystem {
	/// Create a new approval voting subsystem with the given keystore, config, and database.
	pub fn with_config(
		config: Config,
		db: Arc<dyn Database>,
		keystore: Arc<LocalKeystore>,
		sync_oracle: Box<dyn SyncOracle + Send>,
		metrics: Metrics,
	) -> Self {
		Self::with_config_and_cache(
			config,
			db,
			keystore,
			sync_oracle,
			metrics,
			Some(LruMap::new(ByLength::new(APPROVAL_PARAMS_CACHE_SIZE))),
		)
	}

	pub fn with_config_and_cache(
		config: Config,
		db: Arc<dyn Database>,
		keystore: Arc<LocalKeystore>,
		sync_oracle: Box<dyn SyncOracle + Send>,
		metrics: Metrics,
		approval_voting_params_cache: Option<LruMap<Hash, ApprovalVotingParams>>,
	) -> Self {
		ApprovalVotingSubsystem {
			keystore,
			slot_duration_millis: config.slot_duration_millis,
			db,
			db_config: DatabaseConfig { col_approval_data: config.col_approval_data },
			mode: Mode::Syncing(sync_oracle),
			metrics,
			approval_voting_params_cache,
		}
	}

	/// Revert to the block corresponding to the specified `hash`.
	/// The operation is not allowed for blocks older than the last finalized one.
	pub fn revert_to(&self, hash: Hash) -> Result<(), SubsystemError> {
		let config =
			approval_db::v2::Config { col_approval_data: self.db_config.col_approval_data };
		let mut backend = approval_db::v2::DbBackend::new(self.db.clone(), config);
		let mut overlay = OverlayedBackend::new(&backend);

		ops::revert_to(&mut overlay, hash)?;

		let ops = overlay.into_write_ops();
		backend.write(ops)
	}
}

// Checks and logs approval vote db state. It is perfectly normal to start with an
// empty approval vote DB if we changed DB type or the node will sync from scratch.
fn db_sanity_check(db: Arc<dyn Database>, config: DatabaseConfig) -> SubsystemResult<()> {
	let backend = DbBackend::new(db, config);
	let all_blocks = backend.load_all_blocks()?;

	if all_blocks.is_empty() {
		gum::info!(target: LOG_TARGET, "Starting with an empty approval vote DB.",);
	} else {
		gum::debug!(
			target: LOG_TARGET,
			"Starting with {} blocks in approval vote DB.",
			all_blocks.len()
		);
	}

	Ok(())
}

#[overseer::subsystem(ApprovalVoting, error = SubsystemError, prefix = self::overseer)]
impl<Context: Send> ApprovalVotingSubsystem {
	fn start(self, ctx: Context) -> SpawnedSubsystem {
		let backend = DbBackend::new(self.db.clone(), self.db_config);
		let future = run::<DbBackend, Context>(
			ctx,
			self,
			Box::new(SystemClock),
			Box::new(RealAssignmentCriteria),
			backend,
		)
		.map_err(|e| SubsystemError::with_origin("approval-voting", e))
		.boxed();

		SpawnedSubsystem { name: "approval-voting-subsystem", future }
	}
}

#[derive(Debug, Clone)]
struct ApprovalVoteRequest {
	validator_index: ValidatorIndex,
	block_hash: Hash,
}

#[derive(Default)]
struct Wakeups {
	// Tick -> [(Relay Block, Candidate Hash)]
	wakeups: BTreeMap<Tick, Vec<(Hash, CandidateHash)>>,
	reverse_wakeups: HashMap<(Hash, CandidateHash), Tick>,
	block_numbers: BTreeMap<BlockNumber, HashSet<Hash>>,
}

impl Wakeups {
	// Returns the first tick there exist wakeups for, if any.
	fn first(&self) -> Option<Tick> {
		self.wakeups.keys().next().map(|t| *t)
	}

	fn note_block(&mut self, block_hash: Hash, block_number: BlockNumber) {
		self.block_numbers.entry(block_number).or_default().insert(block_hash);
	}

	// Schedules a wakeup at the given tick. no-op if there is already an earlier or equal wake-up
	// for these values. replaces any later wakeup.
	fn schedule(
		&mut self,
		block_hash: Hash,
		block_number: BlockNumber,
		candidate_hash: CandidateHash,
		tick: Tick,
	) {
		if let Some(prev) = self.reverse_wakeups.get(&(block_hash, candidate_hash)) {
			if prev <= &tick {
				return
			}

			// we are replacing previous wakeup with an earlier one.
			if let BTMEntry::Occupied(mut entry) = self.wakeups.entry(*prev) {
				if let Some(pos) =
					entry.get().iter().position(|x| x == &(block_hash, candidate_hash))
				{
					entry.get_mut().remove(pos);
				}

				if entry.get().is_empty() {
					let _ = entry.remove_entry();
				}
			}
		} else {
			self.note_block(block_hash, block_number);
		}

		self.reverse_wakeups.insert((block_hash, candidate_hash), tick);
		self.wakeups.entry(tick).or_default().push((block_hash, candidate_hash));
	}

	fn prune_finalized_wakeups(
		&mut self,
		finalized_number: BlockNumber,
		spans: &mut HashMap<Hash, PerLeafSpan>,
	) {
		let after = self.block_numbers.split_off(&(finalized_number + 1));
		let pruned_blocks: HashSet<_> = std::mem::replace(&mut self.block_numbers, after)
			.into_iter()
			.flat_map(|(_number, hashes)| hashes)
			.collect();

		let mut pruned_wakeups = BTreeMap::new();
		self.reverse_wakeups.retain(|(h, c_h), tick| {
			let live = !pruned_blocks.contains(h);
			if !live {
				pruned_wakeups.entry(*tick).or_insert_with(HashSet::new).insert((*h, *c_h));
			}
			live
		});

		for (tick, pruned) in pruned_wakeups {
			if let BTMEntry::Occupied(mut entry) = self.wakeups.entry(tick) {
				entry.get_mut().retain(|wakeup| !pruned.contains(wakeup));
				if entry.get().is_empty() {
					let _ = entry.remove();
				}
			}
		}

		// Remove all spans that are associated with pruned blocks.
		spans.retain(|h, _| !pruned_blocks.contains(h));
	}

	// Get the wakeup for a particular block/candidate combo, if any.
	fn wakeup_for(&self, block_hash: Hash, candidate_hash: CandidateHash) -> Option<Tick> {
		self.reverse_wakeups.get(&(block_hash, candidate_hash)).map(|t| *t)
	}

	// Returns the next wakeup. this future never returns if there are no wakeups.
	async fn next(&mut self, clock: &(dyn Clock + Sync)) -> (Tick, Hash, CandidateHash) {
		match self.first() {
			None => future::pending().await,
			Some(tick) => {
				clock.wait(tick).await;
				match self.wakeups.entry(tick) {
					BTMEntry::Vacant(_) => {
						panic!("entry is known to exist since `first` was `Some`; qed")
					},
					BTMEntry::Occupied(mut entry) => {
						let (hash, candidate_hash) = entry.get_mut().pop()
							.expect("empty entries are removed here and in `schedule`; no other mutation of this map; qed");

						if entry.get().is_empty() {
							let _ = entry.remove();
						}

						self.reverse_wakeups.remove(&(hash, candidate_hash));

						(tick, hash, candidate_hash)
					},
				}
			},
		}
	}
}

struct ApprovalStatus {
	required_tranches: RequiredTranches,
	tranche_now: DelayTranche,
	block_tick: Tick,
	last_no_shows: usize,
}

#[derive(Copy, Clone)]
enum ApprovalOutcome {
	Approved,
	Failed,
	TimedOut,
}

struct ApprovalState {
	validator_index: ValidatorIndex,
	candidate_hash: CandidateHash,
	approval_outcome: ApprovalOutcome,
}

impl ApprovalState {
	fn approved(validator_index: ValidatorIndex, candidate_hash: CandidateHash) -> Self {
		Self { validator_index, candidate_hash, approval_outcome: ApprovalOutcome::Approved }
	}
	fn failed(validator_index: ValidatorIndex, candidate_hash: CandidateHash) -> Self {
		Self { validator_index, candidate_hash, approval_outcome: ApprovalOutcome::Failed }
	}
}

struct CurrentlyCheckingSet {
	candidate_hash_map: HashMap<CandidateHash, HashSet<Hash>>,
	currently_checking: FuturesUnordered<BoxFuture<'static, ApprovalState>>,
}

impl Default for CurrentlyCheckingSet {
	fn default() -> Self {
		Self { candidate_hash_map: HashMap::new(), currently_checking: FuturesUnordered::new() }
	}
}

impl CurrentlyCheckingSet {
	// This function will lazily launch approval voting work whenever the
	// candidate is not already undergoing validation.
	pub async fn insert_relay_block_hash(
		&mut self,
		candidate_hash: CandidateHash,
		validator_index: ValidatorIndex,
		relay_block: Hash,
		launch_work: impl Future<Output = SubsystemResult<RemoteHandle<ApprovalState>>>,
	) -> SubsystemResult<()> {
		match self.candidate_hash_map.entry(candidate_hash) {
			HMEntry::Occupied(mut entry) => {
				// validation already undergoing. just add the relay hash if unknown.
				entry.get_mut().insert(relay_block);
			},
			HMEntry::Vacant(entry) => {
				// validation not ongoing. launch work and time out the remote handle.
				entry.insert(HashSet::new()).insert(relay_block);
				let work = launch_work.await?;
				self.currently_checking.push(Box::pin(async move {
					match work.timeout(APPROVAL_CHECKING_TIMEOUT).await {
						None => ApprovalState {
							candidate_hash,
							validator_index,
							approval_outcome: ApprovalOutcome::TimedOut,
						},
						Some(approval_state) => approval_state,
					}
				}));
			},
		}

		Ok(())
	}

	pub async fn next(
		&mut self,
		approvals_cache: &mut LruMap<CandidateHash, ApprovalOutcome>,
	) -> (HashSet<Hash>, ApprovalState) {
		if !self.currently_checking.is_empty() {
			if let Some(approval_state) = self.currently_checking.next().await {
				let out = self
					.candidate_hash_map
					.remove(&approval_state.candidate_hash)
					.unwrap_or_default();
				approvals_cache
					.insert(approval_state.candidate_hash, approval_state.approval_outcome);
				return (out, approval_state)
			}
		}

		future::pending().await
	}
}

async fn get_extended_session_info<'a, Sender>(
	runtime_info: &'a mut RuntimeInfo,
	sender: &mut Sender,
	relay_parent: Hash,
	session_index: SessionIndex,
) -> Option<&'a ExtendedSessionInfo>
where
	Sender: SubsystemSender<RuntimeApiMessage>,
{
	match runtime_info
		.get_session_info_by_index(sender, relay_parent, session_index)
		.await
	{
		Ok(extended_info) => Some(&extended_info),
		Err(_) => {
			gum::debug!(
				target: LOG_TARGET,
				session = session_index,
				?relay_parent,
				"Can't obtain SessionInfo or ExecutorParams"
			);
			None
		},
	}
}

async fn get_session_info<'a, Sender>(
	runtime_info: &'a mut RuntimeInfo,
	sender: &mut Sender,
	relay_parent: Hash,
	session_index: SessionIndex,
) -> Option<&'a SessionInfo>
where
	Sender: SubsystemSender<RuntimeApiMessage>,
{
	get_extended_session_info(runtime_info, sender, relay_parent, session_index)
		.await
		.map(|extended_info| &extended_info.session_info)
}

struct State {
	keystore: Arc<LocalKeystore>,
	slot_duration_millis: u64,
	clock: Box<dyn Clock + Send + Sync>,
	assignment_criteria: Box<dyn AssignmentCriteria + Send + Sync>,
	spans: HashMap<Hash, jaeger::PerLeafSpan>,
	// Store approval-voting params, so that we don't to always go to RuntimeAPI
	// to ask this information which requires a task context switch.
	approval_voting_params_cache: Option<LruMap<Hash, ApprovalVotingParams>>,
}

#[overseer::contextbounds(ApprovalVoting, prefix = self::overseer)]
impl State {
	// Compute the required tranches for approval for this block and candidate combo.
	// Fails if there is no approval entry for the block under the candidate or no candidate entry
	// under the block, or if the session is out of bounds.
	async fn approval_status<Sender, 'a, 'b>(
		&'a self,
		sender: &mut Sender,
		session_info_provider: &'a mut RuntimeInfo,
		block_entry: &'a BlockEntry,
		candidate_entry: &'b CandidateEntry,
	) -> Option<(&'b ApprovalEntry, ApprovalStatus)>
	where
		Sender: SubsystemSender<RuntimeApiMessage>,
	{
		let session_info = match get_session_info(
			session_info_provider,
			sender,
			block_entry.parent_hash(),
			block_entry.session(),
		)
		.await
		{
			Some(s) => s,
			None => return None,
		};
		let block_hash = block_entry.block_hash();

		let tranche_now = self.clock.tranche_now(self.slot_duration_millis, block_entry.slot());
		let block_tick = slot_number_to_tick(self.slot_duration_millis, block_entry.slot());
		let no_show_duration = slot_number_to_tick(
			self.slot_duration_millis,
			Slot::from(u64::from(session_info.no_show_slots)),
		);

		if let Some(approval_entry) = candidate_entry.approval_entry(&block_hash) {
			let (required_tranches, last_no_shows) = approval_checking::tranches_to_approve(
				approval_entry,
				candidate_entry.approvals(),
				tranche_now,
				block_tick,
				no_show_duration,
				session_info.needed_approvals as _,
			);

			let status =
				ApprovalStatus { required_tranches, block_tick, tranche_now, last_no_shows };

			Some((approval_entry, status))
		} else {
			None
		}
	}

	// Returns the approval voting from the RuntimeApi.
	// To avoid crossing the subsystem boundary every-time we are caching locally the values.
	#[overseer::contextbounds(ApprovalVoting, prefix = self::overseer)]
	async fn get_approval_voting_params_or_default<Context>(
		&mut self,
		ctx: &mut Context,
		block_hash: Hash,
	) -> ApprovalVotingParams {
		if let Some(params) = self
			.approval_voting_params_cache
			.as_mut()
			.and_then(|cache| cache.get(&block_hash))
		{
			*params
		} else {
			let (s_tx, s_rx) = oneshot::channel();

			ctx.send_message(RuntimeApiMessage::Request(
				block_hash,
				RuntimeApiRequest::ApprovalVotingParams(s_tx),
			))
			.await;

			match s_rx.await {
				Ok(Ok(params)) => {
					self.approval_voting_params_cache
						.as_mut()
						.map(|cache| cache.insert(block_hash, params));
					params
				},
				_ => {
					gum::error!(
						target: LOG_TARGET,
						"Could not request approval voting params from runtime using defaults"
					);
					ApprovalVotingParams { max_approval_coalesce_count: 6 }
				},
			}
		}
	}
}

#[derive(Debug, Clone)]
enum Action {
	ScheduleWakeup {
		block_hash: Hash,
		block_number: BlockNumber,
		candidate_hash: CandidateHash,
		tick: Tick,
	},
	LaunchApproval {
		claimed_candidate_indices: CandidateBitfield,
		candidate_hash: CandidateHash,
		indirect_cert: IndirectAssignmentCertV2,
		assignment_tranche: DelayTranche,
		relay_block_hash: Hash,
		session: SessionIndex,
		executor_params: ExecutorParams,
		candidate: CandidateReceipt,
		backing_group: GroupIndex,
		distribute_assignment: bool,
	},
	NoteApprovedInChainSelection(Hash),
	IssueApproval(CandidateHash, ApprovalVoteRequest),
	BecomeActive,
	Conclude,
}

#[overseer::contextbounds(ApprovalVoting, prefix = self::overseer)]
async fn run<B, Context>(
	mut ctx: Context,
	mut subsystem: ApprovalVotingSubsystem,
	clock: Box<dyn Clock + Send + Sync>,
	assignment_criteria: Box<dyn AssignmentCriteria + Send + Sync>,
	mut backend: B,
) -> SubsystemResult<()>
where
	B: Backend,
{
	if let Err(err) = db_sanity_check(subsystem.db.clone(), subsystem.db_config) {
		gum::warn!(target: LOG_TARGET, ?err, "Could not run approval vote DB sanity check");
	}

	let mut state = State {
		keystore: subsystem.keystore,
		slot_duration_millis: subsystem.slot_duration_millis,
		clock,
		assignment_criteria,
		spans: HashMap::new(),
		approval_voting_params_cache: subsystem.approval_voting_params_cache.take(),
	};

	// `None` on start-up. Gets initialized/updated on leaf update
	let mut session_info_provider = RuntimeInfo::new_with_config(RuntimeInfoConfig {
		keystore: None,
		session_cache_lru_size: DISPUTE_WINDOW.get(),
	});
	let mut wakeups = Wakeups::default();
	let mut currently_checking_set = CurrentlyCheckingSet::default();
	let mut delayed_approvals_timers = DelayedApprovalTimer::default();
	let mut approvals_cache = LruMap::new(ByLength::new(APPROVAL_CACHE_SIZE));

	let mut last_finalized_height: Option<BlockNumber> = {
		let (tx, rx) = oneshot::channel();
		ctx.send_message(ChainApiMessage::FinalizedBlockNumber(tx)).await;
		match rx.await? {
			Ok(number) => Some(number),
			Err(err) => {
				gum::warn!(target: LOG_TARGET, ?err, "Failed fetching finalized number");
				None
			},
		}
	};

	loop {
		let mut overlayed_db = OverlayedBackend::new(&backend);
		let actions = futures::select! {
			(_tick, woken_block, woken_candidate) = wakeups.next(&*state.clock).fuse() => {
				subsystem.metrics.on_wakeup();
				process_wakeup(
					&mut ctx,
					&state,
					&mut overlayed_db,
					&mut session_info_provider,
					woken_block,
					woken_candidate,
					&subsystem.metrics,
				).await?
			}
			next_msg = ctx.recv().fuse() => {
				let mut actions = handle_from_overseer(
					&mut ctx,
					&mut state,
					&mut overlayed_db,
					&mut session_info_provider,
					&subsystem.metrics,
					next_msg?,
					&mut last_finalized_height,
					&mut wakeups,
				).await?;

				if let Mode::Syncing(ref mut oracle) = subsystem.mode {
					if !oracle.is_major_syncing() {
						// note that we're active before processing other actions.
						actions.insert(0, Action::BecomeActive)
					}
				}

				actions
			}
			approval_state = currently_checking_set.next(&mut approvals_cache).fuse() => {
				let mut actions = Vec::new();
				let (
					relay_block_hashes,
					ApprovalState {
						validator_index,
						candidate_hash,
						approval_outcome,
					}
				) = approval_state;

				if matches!(approval_outcome, ApprovalOutcome::Approved) {
					let mut approvals: Vec<Action> = relay_block_hashes
						.into_iter()
						.map(|block_hash|
							Action::IssueApproval(
								candidate_hash,
								ApprovalVoteRequest {
									validator_index,
									block_hash,
								},
							)
						)
						.collect();
					actions.append(&mut approvals);
				}

				actions
			},
			(block_hash, validator_index) = delayed_approvals_timers.select_next_some() => {
				gum::debug!(
					target: LOG_TARGET,
					"Sign approval for multiple candidates",
				);

				let approval_params = state.get_approval_voting_params_or_default(&mut ctx, block_hash).await;

				match maybe_create_signature(
					&mut overlayed_db,
					&mut session_info_provider,
					approval_params,
					&state, &mut ctx,
					block_hash,
					validator_index,
					&subsystem.metrics,
				).await {
					Ok(Some(next_wakeup)) => {
						delayed_approvals_timers.maybe_arm_timer(next_wakeup, state.clock.as_ref(), block_hash, validator_index);
					},
					Ok(None) => {}
					Err(err) => {
						gum::error!(
							target: LOG_TARGET,
							?err,
							"Failed to create signature",
						);
					}
				}
				vec![]
			}
		};

		if handle_actions(
			&mut ctx,
			&mut state,
			&mut overlayed_db,
			&mut session_info_provider,
			&subsystem.metrics,
			&mut wakeups,
			&mut currently_checking_set,
			&mut delayed_approvals_timers,
			&mut approvals_cache,
			&mut subsystem.mode,
			actions,
		)
		.await?
		{
			break
		}

		if !overlayed_db.is_empty() {
			let _timer = subsystem.metrics.time_db_transaction();
			let ops = overlayed_db.into_write_ops();
			backend.write(ops)?;
		}
	}

	Ok(())
}

// Handle actions is a function that accepts a set of instructions
// and subsequently updates the underlying approvals_db in accordance
// with the linear set of instructions passed in. Therefore, actions
// must be processed in series to ensure that earlier actions are not
// negated/corrupted by later actions being executed out-of-order.
//
// However, certain Actions can cause additional actions to need to be
// processed by this function. In order to preserve linearity, we would
// need to handle these newly generated actions before we finalize
// completing additional actions in the submitted sequence of actions.
//
// Since recursive async functions are not not stable yet, we are
// forced to modify the actions iterator on the fly whenever a new set
// of actions are generated by handling a single action.
//
// This particular problem statement is specified in issue 3311:
// 	https://github.com/paritytech/polkadot/issues/3311
//
// returns `true` if any of the actions was a `Conclude` command.
#[overseer::contextbounds(ApprovalVoting, prefix = self::overseer)]
async fn handle_actions<Context>(
	ctx: &mut Context,
	state: &mut State,
	overlayed_db: &mut OverlayedBackend<'_, impl Backend>,
	session_info_provider: &mut RuntimeInfo,
	metrics: &Metrics,
	wakeups: &mut Wakeups,
	currently_checking_set: &mut CurrentlyCheckingSet,
	delayed_approvals_timers: &mut DelayedApprovalTimer,
	approvals_cache: &mut LruMap<CandidateHash, ApprovalOutcome>,
	mode: &mut Mode,
	actions: Vec<Action>,
) -> SubsystemResult<bool> {
	let mut conclude = false;
	let mut actions_iter = actions.into_iter();
	while let Some(action) = actions_iter.next() {
		match action {
			Action::ScheduleWakeup { block_hash, block_number, candidate_hash, tick } => {
				wakeups.schedule(block_hash, block_number, candidate_hash, tick);
			},
			Action::IssueApproval(candidate_hash, approval_request) => {
				// Note that the IssueApproval action will create additional
				// actions that will need to all be processed before we can
				// handle the next action in the set passed to the ambient
				// function.
				//
				// In order to achieve this, we append the existing iterator
				// to the end of the iterator made up of these newly generated
				// actions.
				//
				// Note that chaining these iterators is O(n) as we must consume
				// the prior iterator.
				let next_actions: Vec<Action> = issue_approval(
					ctx,
					state,
					overlayed_db,
					session_info_provider,
					metrics,
					candidate_hash,
					delayed_approvals_timers,
					approval_request,
				)
				.await?
				.into_iter()
				.map(|v| v.clone())
				.chain(actions_iter)
				.collect();

				actions_iter = next_actions.into_iter();
			},
			Action::LaunchApproval {
				claimed_candidate_indices,
				candidate_hash,
				indirect_cert,
				assignment_tranche,
				relay_block_hash,
				session,
				executor_params,
				candidate,
				backing_group,
				distribute_assignment,
			} => {
				// Don't launch approval work if the node is syncing.
				if let Mode::Syncing(_) = *mode {
					continue
				}

				let mut launch_approval_span = state
					.spans
					.get(&relay_block_hash)
					.map(|span| span.child("launch-approval"))
					.unwrap_or_else(|| jaeger::Span::new(candidate_hash, "launch-approval"))
					.with_trace_id(candidate_hash)
					.with_candidate(candidate_hash)
					.with_stage(jaeger::Stage::ApprovalChecking);

				metrics.on_assignment_produced(assignment_tranche);
				let block_hash = indirect_cert.block_hash;
				launch_approval_span.add_string_tag("block-hash", format!("{:?}", block_hash));
				let validator_index = indirect_cert.validator;

				if distribute_assignment {
					ctx.send_unbounded_message(ApprovalDistributionMessage::DistributeAssignment(
						indirect_cert,
						claimed_candidate_indices,
					));
				}

				match approvals_cache.get(&candidate_hash) {
					Some(ApprovalOutcome::Approved) => {
						let new_actions: Vec<Action> = std::iter::once(Action::IssueApproval(
							candidate_hash,
							ApprovalVoteRequest { validator_index, block_hash },
						))
						.map(|v| v.clone())
						.chain(actions_iter)
						.collect();
						actions_iter = new_actions.into_iter();
					},
					None => {
						let ctx = &mut *ctx;

						currently_checking_set
							.insert_relay_block_hash(
								candidate_hash,
								validator_index,
								relay_block_hash,
								async move {
									launch_approval(
										ctx,
										metrics.clone(),
										session,
										candidate,
										validator_index,
										block_hash,
										backing_group,
										executor_params,
										&launch_approval_span,
									)
									.await
								},
							)
							.await?;
					},
					Some(_) => {},
				}
			},
			Action::NoteApprovedInChainSelection(block_hash) => {
				let _span = state
					.spans
					.get(&block_hash)
					.map(|span| span.child("note-approved-in-chain-selection"))
					.unwrap_or_else(|| {
						jaeger::Span::new(block_hash, "note-approved-in-chain-selection")
					})
					.with_string_tag("block-hash", format!("{:?}", block_hash))
					.with_stage(jaeger::Stage::ApprovalChecking);
				ctx.send_message(ChainSelectionMessage::Approved(block_hash)).await;
			},
			Action::BecomeActive => {
				*mode = Mode::Active;

				let messages = distribution_messages_for_activation(
					overlayed_db,
					state,
					delayed_approvals_timers,
				)?;

				ctx.send_messages(messages.into_iter()).await;
			},
			Action::Conclude => {
				conclude = true;
			},
		}
	}

	Ok(conclude)
}

fn cores_to_candidate_indices(
	core_indices: &CoreBitfield,
	block_entry: &BlockEntry,
) -> Result<CandidateBitfield, BitfieldError> {
	let mut candidate_indices = Vec::new();

	// Map from core index to candidate index.
	for claimed_core_index in core_indices.iter_ones() {
		if let Some(candidate_index) = block_entry
			.candidates()
			.iter()
			.position(|(core_index, _)| core_index.0 == claimed_core_index as u32)
		{
<<<<<<< HEAD
			candidate_indices.push(candidate_index as _);
=======
			candidate_indices.push(candidate_index as CandidateIndex);
>>>>>>> 5832ad7f
		}
	}

	CandidateBitfield::try_from(candidate_indices)
}

// Returns the claimed core bitfield from the assignment cert, the candidate hash and a
// `BlockEntry`. Can fail only for VRF Delay assignments for which we cannot find the candidate hash
// in the block entry which indicates a bug or corrupted storage.
fn get_assignment_core_indices(
	assignment: &AssignmentCertKindV2,
	candidate_hash: &CandidateHash,
	block_entry: &BlockEntry,
) -> Option<CoreBitfield> {
	match &assignment {
		AssignmentCertKindV2::RelayVRFModuloCompact { core_bitfield } =>
			Some(core_bitfield.clone()),
		AssignmentCertKindV2::RelayVRFModulo { sample: _ } => block_entry
			.candidates()
			.iter()
			.find(|(_core_index, h)| candidate_hash == h)
			.map(|(core_index, _candidate_hash)| {
				CoreBitfield::try_from(vec![*core_index]).expect("Not an empty vec; qed")
			}),
		AssignmentCertKindV2::RelayVRFDelay { core_index } =>
			Some(CoreBitfield::try_from(vec![*core_index]).expect("Not an empty vec; qed")),
	}
}

fn distribution_messages_for_activation(
	db: &OverlayedBackend<'_, impl Backend>,
	state: &State,
	delayed_approvals_timers: &mut DelayedApprovalTimer,
) -> SubsystemResult<Vec<ApprovalDistributionMessage>> {
	let all_blocks: Vec<Hash> = db.load_all_blocks()?;

	let mut approval_meta = Vec::with_capacity(all_blocks.len());
	let mut messages = Vec::new();

	messages.push(ApprovalDistributionMessage::NewBlocks(Vec::new())); // dummy value.

	for block_hash in all_blocks {
		let mut distribution_message_span = state
			.spans
			.get(&block_hash)
			.map(|span| span.child("distribution-messages-for-activation"))
			.unwrap_or_else(|| {
				jaeger::Span::new(block_hash, "distribution-messages-for-activation")
			})
			.with_stage(jaeger::Stage::ApprovalChecking)
			.with_string_tag("block-hash", format!("{:?}", block_hash));
		let block_entry = match db.load_block_entry(&block_hash)? {
			Some(b) => b,
			None => {
				gum::warn!(target: LOG_TARGET, ?block_hash, "Missing block entry");

				continue
			},
		};

		distribution_message_span.add_string_tag("block-hash", &block_hash.to_string());
		distribution_message_span
			.add_string_tag("parent-hash", &block_entry.parent_hash().to_string());
		approval_meta.push(BlockApprovalMeta {
			hash: block_hash,
			number: block_entry.block_number(),
			parent_hash: block_entry.parent_hash(),
			candidates: block_entry.candidates().iter().map(|(_, c_hash)| *c_hash).collect(),
			slot: block_entry.slot(),
			session: block_entry.session(),
		});
		let mut signatures_queued = HashSet::new();
		for (i, (_, candidate_hash)) in block_entry.candidates().iter().enumerate() {
			let _candidate_span =
				distribution_message_span.child("candidate").with_candidate(*candidate_hash);
			let candidate_entry = match db.load_candidate_entry(&candidate_hash)? {
				Some(c) => c,
				None => {
					gum::warn!(
						target: LOG_TARGET,
						?block_hash,
						?candidate_hash,
						"Missing candidate entry",
					);

					continue
				},
			};

			match candidate_entry.approval_entry(&block_hash) {
				Some(approval_entry) => {
					match approval_entry.local_statements() {
						(None, None) | (None, Some(_)) => {}, // second is impossible case.
						(Some(assignment), None) => {
							if let Some(claimed_core_indices) = get_assignment_core_indices(
								&assignment.cert().kind,
								&candidate_hash,
								&block_entry,
							) {
<<<<<<< HEAD
								if block_entry.has_candidates_pending_signature() {
									delayed_approvals_timers.maybe_arm_timer(
										state.clock.tick_now(),
										state.clock.as_ref(),
										block_entry.block_hash(),
										assignment.validator_index(),
									)
								}

=======
>>>>>>> 5832ad7f
								match cores_to_candidate_indices(
									&claimed_core_indices,
									&block_entry,
								) {
									Ok(bitfield) => messages.push(
										ApprovalDistributionMessage::DistributeAssignment(
											IndirectAssignmentCertV2 {
												block_hash,
												validator: assignment.validator_index(),
												cert: assignment.cert().clone(),
											},
											bitfield,
										),
									),
									Err(err) => {
										// Should never happen. If we fail here it means the
										// assignment is null (no cores claimed).
										gum::warn!(
											target: LOG_TARGET,
											?block_hash,
											?candidate_hash,
											?err,
											"Failed to create assignment bitfield",
										);
									},
								}
							} else {
								gum::warn!(
									target: LOG_TARGET,
									?block_hash,
									?candidate_hash,
									"Cannot get assignment claimed core indices",
								);
							}
						},
						(Some(assignment), Some(approval_sig)) => {
							if let Some(claimed_core_indices) = get_assignment_core_indices(
								&assignment.cert().kind,
								&candidate_hash,
								&block_entry,
							) {
								match cores_to_candidate_indices(
									&claimed_core_indices,
									&block_entry,
								) {
									Ok(bitfield) => messages.push(
										ApprovalDistributionMessage::DistributeAssignment(
											IndirectAssignmentCertV2 {
												block_hash,
												validator: assignment.validator_index(),
												cert: assignment.cert().clone(),
											},
											bitfield,
										),
									),
									Err(err) => {
										gum::warn!(
											target: LOG_TARGET,
											?block_hash,
											?candidate_hash,
											?err,
											"Failed to create assignment bitfield",
										);
										// If we didn't send assignment, we don't send approval.
										continue
									},
								}
<<<<<<< HEAD
								let candidate_indices = approval_sig
									.signed_candidates_indices
									.unwrap_or((i as CandidateIndex).into());
								if signatures_queued.insert(candidate_indices.clone()) {
									messages.push(ApprovalDistributionMessage::DistributeApproval(
										IndirectSignedApprovalVoteV2 {
											block_hash,
											candidate_indices,
											validator: assignment.validator_index(),
											signature: approval_sig.signature,
										},
									))
								};
=======

								messages.push(ApprovalDistributionMessage::DistributeApproval(
									IndirectSignedApprovalVote {
										block_hash,
										candidate_index: i as _,
										validator: assignment.validator_index(),
										signature: approval_sig,
									},
								));
>>>>>>> 5832ad7f
							} else {
								gum::warn!(
									target: LOG_TARGET,
									?block_hash,
									?candidate_hash,
									"Cannot get assignment claimed core indices",
								);
							}
						},
					}
				},
				None => {
					gum::warn!(
						target: LOG_TARGET,
						?block_hash,
						?candidate_hash,
						"Missing approval entry",
					);
				},
			}
		}
	}

	messages[0] = ApprovalDistributionMessage::NewBlocks(approval_meta);
	Ok(messages)
}

// Handle an incoming signal from the overseer. Returns true if execution should conclude.
#[overseer::contextbounds(ApprovalVoting, prefix = self::overseer)]
async fn handle_from_overseer<Context>(
	ctx: &mut Context,
	state: &mut State,
	db: &mut OverlayedBackend<'_, impl Backend>,
	session_info_provider: &mut RuntimeInfo,
	metrics: &Metrics,
	x: FromOrchestra<ApprovalVotingMessage>,
	last_finalized_height: &mut Option<BlockNumber>,
	wakeups: &mut Wakeups,
) -> SubsystemResult<Vec<Action>> {
	let actions = match x {
		FromOrchestra::Signal(OverseerSignal::ActiveLeaves(update)) => {
			let mut actions = Vec::new();
			if let Some(activated) = update.activated {
				let head = activated.hash;
				let approval_voting_span =
					jaeger::PerLeafSpan::new(activated.span, "approval-voting");
				state.spans.insert(head, approval_voting_span);
				match import::handle_new_head(
					ctx,
					state,
					db,
					session_info_provider,
					head,
					last_finalized_height,
				)
				.await
				{
					Err(e) => return Err(SubsystemError::with_origin("db", e)),
					Ok(block_imported_candidates) => {
						// Schedule wakeups for all imported candidates.
						for block_batch in block_imported_candidates {
							gum::debug!(
								target: LOG_TARGET,
								block_number = ?block_batch.block_number,
								block_hash = ?block_batch.block_hash,
								num_candidates = block_batch.imported_candidates.len(),
								"Imported new block.",
							);

							for (c_hash, c_entry) in block_batch.imported_candidates {
								metrics.on_candidate_imported();

								let our_tranche = c_entry
									.approval_entry(&block_batch.block_hash)
									.and_then(|a| a.our_assignment().map(|a| a.tranche()));

								if let Some(our_tranche) = our_tranche {
									let tick = our_tranche as Tick + block_batch.block_tick;
									gum::trace!(
										target: LOG_TARGET,
										tranche = our_tranche,
										candidate_hash = ?c_hash,
										block_hash = ?block_batch.block_hash,
										block_tick = block_batch.block_tick,
										"Scheduling first wakeup.",
									);

									// Our first wakeup will just be the tranche of our assignment,
									// if any. This will likely be superseded by incoming
									// assignments and approvals which trigger rescheduling.
									actions.push(Action::ScheduleWakeup {
										block_hash: block_batch.block_hash,
										block_number: block_batch.block_number,
										candidate_hash: c_hash,
										tick,
									});
								}
							}
						}
					},
				}
			}

			actions
		},
		FromOrchestra::Signal(OverseerSignal::BlockFinalized(block_hash, block_number)) => {
			gum::debug!(target: LOG_TARGET, ?block_hash, ?block_number, "Block finalized");
			*last_finalized_height = Some(block_number);

			crate::ops::canonicalize(db, block_number, block_hash)
				.map_err(|e| SubsystemError::with_origin("db", e))?;

			// `prune_finalized_wakeups` prunes all finalized block hashes. We prune spans
			// accordingly.
			wakeups.prune_finalized_wakeups(block_number, &mut state.spans);

			// // `prune_finalized_wakeups` prunes all finalized block hashes. We prune spans
			// accordingly. let hash_set =
			// wakeups.block_numbers.values().flatten().collect::<HashSet<_>>(); state.spans.
			// retain(|hash, _| hash_set.contains(hash));

			Vec::new()
		},
		FromOrchestra::Signal(OverseerSignal::Conclude) => {
			vec![Action::Conclude]
		},
		FromOrchestra::Communication { msg } => match msg {
			ApprovalVotingMessage::CheckAndImportAssignment(a, claimed_cores, res) => {
				let (check_outcome, actions) = check_and_import_assignment(
					ctx.sender(),
					state,
					db,
					session_info_provider,
					a,
					claimed_cores,
				)
				.await?;
				let _ = res.send(check_outcome);

				actions
			},
			ApprovalVotingMessage::CheckAndImportApproval(a, res) =>
				check_and_import_approval(
					ctx.sender(),
					state,
					db,
					session_info_provider,
					metrics,
					a,
					|r| {
						let _ = res.send(r);
					},
				)
				.await?
				.0,
			ApprovalVotingMessage::ApprovedAncestor(target, lower_bound, res) => {
				let mut approved_ancestor_span = state
					.spans
					.get(&target)
					.map(|span| span.child("approved-ancestor"))
					.unwrap_or_else(|| jaeger::Span::new(target, "approved-ancestor"))
					.with_stage(jaeger::Stage::ApprovalChecking)
					.with_string_tag("leaf", format!("{:?}", target));
				match handle_approved_ancestor(
					ctx,
					db,
					target,
					lower_bound,
					wakeups,
					&mut approved_ancestor_span,
					&metrics,
				)
				.await
				{
					Ok(v) => {
						let _ = res.send(v);
					},
					Err(e) => {
						let _ = res.send(None);
						return Err(e)
					},
				}

				Vec::new()
			},
			ApprovalVotingMessage::GetApprovalSignaturesForCandidate(candidate_hash, tx) => {
				metrics.on_candidate_signatures_request();
				get_approval_signatures_for_candidate(ctx, db, candidate_hash, tx).await?;
				Vec::new()
			},
		},
	};

	Ok(actions)
}

/// Retrieve approval signatures.
///
/// This involves an unbounded message send to approval-distribution, the caller has to ensure that
/// calls to this function are infrequent and bounded.
#[overseer::contextbounds(ApprovalVoting, prefix = self::overseer)]
async fn get_approval_signatures_for_candidate<Context>(
	ctx: &mut Context,
	db: &OverlayedBackend<'_, impl Backend>,
	candidate_hash: CandidateHash,
	tx: oneshot::Sender<HashMap<ValidatorIndex, (Vec<CandidateHash>, ValidatorSignature)>>,
) -> SubsystemResult<()> {
	let send_votes = |votes| {
		if let Err(_) = tx.send(votes) {
			gum::debug!(
				target: LOG_TARGET,
				"Sending approval signatures back failed, as receiver got closed."
			);
		}
	};
	let entry = match db.load_candidate_entry(&candidate_hash)? {
		None => {
			send_votes(HashMap::new());
			gum::debug!(
				target: LOG_TARGET,
				?candidate_hash,
				"Sent back empty votes because the candidate was not found in db."
			);
			return Ok(())
		},
		Some(e) => e,
	};

	let relay_hashes = entry.block_assignments.keys();

	let mut candidate_indices = HashSet::new();
	let mut candidate_indices_to_candidate_hashes: HashMap<
		Hash,
		HashMap<CandidateIndex, CandidateHash>,
	> = HashMap::new();

	// Retrieve `CoreIndices`/`CandidateIndices` as required by approval-distribution:
	for hash in relay_hashes {
		let entry = match db.load_block_entry(hash)? {
			None => {
				gum::debug!(
					target: LOG_TARGET,
					?candidate_hash,
					?hash,
					"Block entry for assignment missing."
				);
				continue
			},
			Some(e) => e,
		};
		for (candidate_index, (_core_index, c_hash)) in entry.candidates().iter().enumerate() {
			if c_hash == &candidate_hash {
				candidate_indices.insert((*hash, candidate_index as u32));
			}
			candidate_indices_to_candidate_hashes
				.entry(*hash)
				.or_default()
				.insert(candidate_index as _, *c_hash);
		}
	}

	let mut sender = ctx.sender().clone();
	let get_approvals = async move {
		let (tx_distribution, rx_distribution) = oneshot::channel();
		sender.send_unbounded_message(ApprovalDistributionMessage::GetApprovalSignatures(
			candidate_indices,
			tx_distribution,
		));

		// Because of the unbounded sending and the nature of the call (just fetching data from
		// state), this should not block long:
		match rx_distribution.timeout(WAIT_FOR_SIGS_TIMEOUT).await {
			None => {
				gum::warn!(
					target: LOG_TARGET,
					"Waiting for approval signatures timed out - dead lock?"
				);
			},
			Some(Err(_)) => gum::debug!(
				target: LOG_TARGET,
				"Request for approval signatures got cancelled by `approval-distribution`."
			),
			Some(Ok(votes)) => {
				let votes = votes
					.into_iter()
					.map(|(validator_index, (hash, signed_candidates_indices, signature))| {
						let candidates_hashes =
							candidate_indices_to_candidate_hashes.get(&hash).expect("Can't fail because it is the same hash we sent to approval-distribution; qed");
						let signed_candidates_hashes: Vec<CandidateHash> =
							signed_candidates_indices
								.into_iter()
								.map(|candidate_index| {
									*(candidates_hashes.get(&candidate_index).expect("Can't fail because we already checked the signature was valid, so we should be able to find the hash; qed"))
								})
								.collect();
						(validator_index, (signed_candidates_hashes, signature))
					})
					.collect();
				send_votes(votes)
			},
		}
	};

	// No need to block subsystem on this (also required to break cycle).
	// We should not be sending this message frequently - caller must make sure this is bounded.
	gum::trace!(
		target: LOG_TARGET,
		?candidate_hash,
		"Spawning task for fetching sinatures from approval-distribution"
	);
	ctx.spawn("get-approval-signatures", Box::pin(get_approvals))
}

#[overseer::contextbounds(ApprovalVoting, prefix = self::overseer)]
async fn handle_approved_ancestor<Context>(
	ctx: &mut Context,
	db: &OverlayedBackend<'_, impl Backend>,
	target: Hash,
	lower_bound: BlockNumber,
	wakeups: &Wakeups,
	span: &mut jaeger::Span,
	metrics: &Metrics,
) -> SubsystemResult<Option<HighestApprovedAncestorBlock>> {
	const MAX_TRACING_WINDOW: usize = 200;
	const ABNORMAL_DEPTH_THRESHOLD: usize = 5;
	const LOGGING_DEPTH_THRESHOLD: usize = 10;
	let mut span = span
		.child("handle-approved-ancestor")
		.with_stage(jaeger::Stage::ApprovalChecking);

	let mut all_approved_max = None;

	let target_number = {
		let (tx, rx) = oneshot::channel();

		ctx.send_message(ChainApiMessage::BlockNumber(target, tx)).await;

		match rx.await {
			Ok(Ok(Some(n))) => n,
			Ok(Ok(None)) => return Ok(None),
			Ok(Err(_)) | Err(_) => return Ok(None),
		}
	};

	span.add_uint_tag("leaf-number", target_number as u64);
	span.add_uint_tag("lower-bound", lower_bound as u64);
	if target_number <= lower_bound {
		return Ok(None)
	}

	// request ancestors up to but not including the lower bound,
	// as a vote on the lower bound is implied if we cannot find
	// anything else.
	let ancestry = if target_number > lower_bound + 1 {
		let (tx, rx) = oneshot::channel();

		ctx.send_message(ChainApiMessage::Ancestors {
			hash: target,
			k: (target_number - (lower_bound + 1)) as usize,
			response_channel: tx,
		})
		.await;

		match rx.await {
			Ok(Ok(a)) => a,
			Err(_) | Ok(Err(_)) => return Ok(None),
		}
	} else {
		Vec::new()
	};
	let ancestry_len = ancestry.len();

	let mut block_descriptions = Vec::new();

	let mut bits: BitVec<u8, Lsb0> = Default::default();
	for (i, block_hash) in std::iter::once(target).chain(ancestry).enumerate() {
		let mut entry_span =
			span.child("load-block-entry").with_stage(jaeger::Stage::ApprovalChecking);
		entry_span.add_string_tag("block-hash", format!("{:?}", block_hash));
		// Block entries should be present as the assumption is that
		// nothing here is finalized. If we encounter any missing block
		// entries we can fail.
		let entry = match db.load_block_entry(&block_hash)? {
			None => {
				let block_number = target_number.saturating_sub(i as u32);
				gum::info!(
					target: LOG_TARGET,
					unknown_number = ?block_number,
					unknown_hash = ?block_hash,
					"Chain between ({}, {}) and {} not fully known. Forcing vote on {}",
					target,
					target_number,
					lower_bound,
					lower_bound,
				);
				return Ok(None)
			},
			Some(b) => b,
		};

		// even if traversing millions of blocks this is fairly cheap and always dwarfed by the
		// disk lookups.
		bits.push(entry.is_fully_approved());
		if entry.is_fully_approved() {
			if all_approved_max.is_none() {
				// First iteration of the loop is target, i = 0. After that,
				// ancestry is moving backwards.
				all_approved_max = Some((block_hash, target_number - i as BlockNumber));
			}
			block_descriptions.push(BlockDescription {
				block_hash,
				session: entry.session(),
				candidates: entry
					.candidates()
					.iter()
					.map(|(_idx, candidate_hash)| *candidate_hash)
					.collect(),
			});
		} else if bits.len() <= ABNORMAL_DEPTH_THRESHOLD {
			all_approved_max = None;
			block_descriptions.clear();
		} else {
			all_approved_max = None;
			block_descriptions.clear();

			let unapproved: Vec<_> = entry.unapproved_candidates().collect();
			gum::debug!(
				target: LOG_TARGET,
				"Block {} is {} blocks deep and has {}/{} candidates unapproved",
				block_hash,
				bits.len() - 1,
				unapproved.len(),
				entry.candidates().len(),
			);
			if ancestry_len >= LOGGING_DEPTH_THRESHOLD && i > ancestry_len - LOGGING_DEPTH_THRESHOLD
			{
				gum::trace!(
					target: LOG_TARGET,
					?block_hash,
					"Unapproved candidates at depth {}: {:?}",
					bits.len(),
					unapproved
				)
			}
			metrics.on_unapproved_candidates_in_unfinalized_chain(unapproved.len());
			entry_span.add_uint_tag("unapproved-candidates", unapproved.len() as u64);
			for candidate_hash in unapproved {
				match db.load_candidate_entry(&candidate_hash)? {
					None => {
						gum::warn!(
							target: LOG_TARGET,
							?candidate_hash,
							"Missing expected candidate in DB",
						);

						continue
					},
					Some(c_entry) => match c_entry.approval_entry(&block_hash) {
						None => {
							gum::warn!(
								target: LOG_TARGET,
								?candidate_hash,
								?block_hash,
								"Missing expected approval entry under candidate.",
							);
						},
						Some(a_entry) => {
							let status = || {
								let n_assignments = a_entry.n_assignments();

								// Take the approvals, filtered by the assignments
								// for this block.
								let n_approvals = c_entry
									.approvals()
									.iter()
									.by_vals()
									.enumerate()
									.filter(|(i, approved)| {
										*approved && a_entry.is_assigned(ValidatorIndex(*i as _))
									})
									.count();

								format!(
									"{}/{}/{}",
									n_assignments,
									n_approvals,
									a_entry.n_validators(),
								)
							};

							match a_entry.our_assignment() {
								None => gum::debug!(
									target: LOG_TARGET,
									?candidate_hash,
									?block_hash,
									status = %status(),
									"no assignment."
								),
								Some(a) => {
									let tranche = a.tranche();
									let triggered = a.triggered();

									let next_wakeup =
										wakeups.wakeup_for(block_hash, candidate_hash);

									let approved =
										triggered && { a_entry.local_statements().1.is_some() };

									gum::debug!(
										target: LOG_TARGET,
										?candidate_hash,
										?block_hash,
										tranche,
										?next_wakeup,
										status = %status(),
										triggered,
										approved,
										"assigned."
									);
								},
							}
						},
					},
				}
			}
		}
	}

	gum::debug!(
		target: LOG_TARGET,
		"approved blocks {}-[{}]-{}",
		target_number,
		{
			// formatting to divide bits by groups of 10.
			// when comparing logs on multiple machines where the exact vote
			// targets may differ, this grouping is useful.
			let mut s = String::with_capacity(bits.len());
			for (i, bit) in bits.iter().enumerate().take(MAX_TRACING_WINDOW) {
				s.push(if *bit { '1' } else { '0' });
				if (target_number - i as u32) % 10 == 0 && i != bits.len() - 1 {
					s.push(' ');
				}
			}

			s
		},
		if bits.len() > MAX_TRACING_WINDOW {
			format!(
				"{}... (truncated due to large window)",
				target_number - MAX_TRACING_WINDOW as u32 + 1,
			)
		} else {
			format!("{}", lower_bound + 1)
		},
	);

	// `reverse()` to obtain the ascending order from lowest to highest
	// block within the candidates, which is the expected order
	block_descriptions.reverse();

	let all_approved_max =
		all_approved_max.map(|(hash, block_number)| HighestApprovedAncestorBlock {
			hash,
			number: block_number,
			descriptions: block_descriptions,
		});
	match all_approved_max {
		Some(HighestApprovedAncestorBlock { ref hash, ref number, .. }) => {
			span.add_uint_tag("highest-approved-number", *number as u64);
			span.add_string_fmt_debug_tag("highest-approved-hash", hash);
		},
		None => {
			span.add_string_tag("reached-lower-bound", "true");
		},
	}

	Ok(all_approved_max)
}

// `Option::cmp` treats `None` as less than `Some`.
fn min_prefer_some<T: std::cmp::Ord>(a: Option<T>, b: Option<T>) -> Option<T> {
	match (a, b) {
		(None, None) => None,
		(None, Some(x)) | (Some(x), None) => Some(x),
		(Some(x), Some(y)) => Some(std::cmp::min(x, y)),
	}
}

fn schedule_wakeup_action(
	approval_entry: &ApprovalEntry,
	block_hash: Hash,
	block_number: BlockNumber,
	candidate_hash: CandidateHash,
	block_tick: Tick,
	tick_now: Tick,
	required_tranches: RequiredTranches,
) -> Option<Action> {
	let maybe_action = match required_tranches {
		_ if approval_entry.is_approved() => None,
		RequiredTranches::All => None,
		RequiredTranches::Exact { next_no_show, last_assignment_tick, .. } => {
			// Take the earlier of the next no show or the last assignment tick + required delay,
			// only considering the latter if it is after the current moment.
			min_prefer_some(
				last_assignment_tick.map(|l| l + APPROVAL_DELAY).filter(|t| t > &tick_now),
				next_no_show,
			)
			.map(|tick| Action::ScheduleWakeup { block_hash, block_number, candidate_hash, tick })
		},
		RequiredTranches::Pending { considered, next_no_show, clock_drift, .. } => {
			// select the minimum of `next_no_show`, or the tick of the next non-empty tranche
			// after `considered`, including any tranche that might contain our own untriggered
			// assignment.
			let next_non_empty_tranche = {
				let next_announced = approval_entry
					.tranches()
					.iter()
					.skip_while(|t| t.tranche() <= considered)
					.map(|t| t.tranche())
					.next();

				let our_untriggered = approval_entry.our_assignment().and_then(|t| {
					if !t.triggered() && t.tranche() > considered {
						Some(t.tranche())
					} else {
						None
					}
				});

				// Apply the clock drift to these tranches.
				min_prefer_some(next_announced, our_untriggered)
					.map(|t| t as Tick + block_tick + clock_drift)
			};

			min_prefer_some(next_non_empty_tranche, next_no_show).map(|tick| {
				Action::ScheduleWakeup { block_hash, block_number, candidate_hash, tick }
			})
		},
	};

	match maybe_action {
		Some(Action::ScheduleWakeup { ref tick, .. }) => gum::trace!(
			target: LOG_TARGET,
			tick,
			?candidate_hash,
			?block_hash,
			block_tick,
			"Scheduling next wakeup.",
		),
		None => gum::trace!(
			target: LOG_TARGET,
			?candidate_hash,
			?block_hash,
			block_tick,
			"No wakeup needed.",
		),
		Some(_) => {}, // unreachable
	}

	maybe_action
}

async fn check_and_import_assignment<Sender>(
	sender: &mut Sender,
	state: &State,
	db: &mut OverlayedBackend<'_, impl Backend>,
	session_info_provider: &mut RuntimeInfo,
	assignment: IndirectAssignmentCertV2,
	candidate_indices: CandidateBitfield,
) -> SubsystemResult<(AssignmentCheckResult, Vec<Action>)>
where
	Sender: SubsystemSender<RuntimeApiMessage>,
{
	let tick_now = state.clock.tick_now();

	let mut check_and_import_assignment_span = state
		.spans
		.get(&assignment.block_hash)
		.map(|span| span.child("check-and-import-assignment"))
		.unwrap_or_else(|| jaeger::Span::new(assignment.block_hash, "check-and-import-assignment"))
		.with_relay_parent(assignment.block_hash)
		.with_stage(jaeger::Stage::ApprovalChecking);

	for candidate_index in candidate_indices.iter_ones() {
		check_and_import_assignment_span.add_uint_tag("candidate-index", candidate_index as u64);
	}

	let block_entry = match db.load_block_entry(&assignment.block_hash)? {
		Some(b) => b,
		None =>
			return Ok((
				AssignmentCheckResult::Bad(AssignmentCheckError::UnknownBlock(
					assignment.block_hash,
				)),
				Vec::new(),
			)),
	};

	let session_info = match get_session_info(
		session_info_provider,
		sender,
		block_entry.parent_hash(),
		block_entry.session(),
	)
	.await
	{
		Some(s) => s,
		None =>
			return Ok((
				AssignmentCheckResult::Bad(AssignmentCheckError::UnknownSessionIndex(
					block_entry.session(),
				)),
				Vec::new(),
			)),
	};

	let n_cores = session_info.n_cores as usize;

	// Early check the candidate bitfield and core bitfields lengths < `n_cores`.
	// Core bitfield length is checked later in `check_assignment_cert`.
	if candidate_indices.len() > n_cores {
		gum::debug!(
			target: LOG_TARGET,
			validator = assignment.validator.0,
			n_cores,
			candidate_bitfield_len = ?candidate_indices.len(),
			"Oversized bitfield",
		);

		return Ok((
			AssignmentCheckResult::Bad(AssignmentCheckError::InvalidBitfield(
				candidate_indices.len(),
			)),
			Vec::new(),
		))
	}

	// The Compact VRF modulo assignment cert has multiple core assignments.
	let mut backing_groups = Vec::new();
	let mut claimed_core_indices = Vec::new();
	let mut assigned_candidate_hashes = Vec::new();

	for candidate_index in candidate_indices.iter_ones() {
		let (claimed_core_index, assigned_candidate_hash) =
			match block_entry.candidate(candidate_index) {
				Some((c, h)) => (*c, *h),
				None =>
					return Ok((
						AssignmentCheckResult::Bad(AssignmentCheckError::InvalidCandidateIndex(
							candidate_index as _,
						)),
						Vec::new(),
					)), // no candidate at core.
			};

		let mut candidate_entry = match db.load_candidate_entry(&assigned_candidate_hash)? {
			Some(c) => c,
			None =>
				return Ok((
					AssignmentCheckResult::Bad(AssignmentCheckError::InvalidCandidate(
						candidate_index as _,
						assigned_candidate_hash,
					)),
					Vec::new(),
				)), // no candidate at core.
		};

		check_and_import_assignment_span
			.add_string_tag("candidate-hash", format!("{:?}", assigned_candidate_hash));
		check_and_import_assignment_span.add_string_tag(
			"traceID",
			format!("{:?}", jaeger::hash_to_trace_identifier(assigned_candidate_hash.0)),
		);

		let approval_entry = match candidate_entry.approval_entry_mut(&assignment.block_hash) {
			Some(a) => a,
			None =>
				return Ok((
					AssignmentCheckResult::Bad(AssignmentCheckError::Internal(
						assignment.block_hash,
						assigned_candidate_hash,
					)),
					Vec::new(),
				)),
		};

		backing_groups.push(approval_entry.backing_group());
		claimed_core_indices.push(claimed_core_index);
		assigned_candidate_hashes.push(assigned_candidate_hash);
	}

	// Error on null assignments.
	if claimed_core_indices.is_empty() {
		return Ok((
			AssignmentCheckResult::Bad(AssignmentCheckError::InvalidCert(
				assignment.validator,
				format!("{:?}", InvalidAssignmentReason::NullAssignment),
			)),
			Vec::new(),
		))
	}

	// Check the assignment certificate.
	let res = state.assignment_criteria.check_assignment_cert(
		claimed_core_indices
			.clone()
			.try_into()
			.expect("Checked for null assignment above; qed"),
		assignment.validator,
		&criteria::Config::from(session_info),
		block_entry.relay_vrf_story(),
		&assignment.cert,
		backing_groups,
	);

	let tranche = match res {
		Err(crate::criteria::InvalidAssignment(reason)) =>
			return Ok((
				AssignmentCheckResult::Bad(AssignmentCheckError::InvalidCert(
					assignment.validator,
					format!("{:?}", reason),
				)),
				Vec::new(),
			)),
		Ok(tranche) => {
			let current_tranche =
				state.clock.tranche_now(state.slot_duration_millis, block_entry.slot());

			let too_far_in_future = current_tranche + TICK_TOO_FAR_IN_FUTURE as DelayTranche;

			if tranche >= too_far_in_future {
				return Ok((AssignmentCheckResult::TooFarInFuture, Vec::new()))
			}

			tranche
		},
	};

	let mut actions = Vec::new();
	let res = {
		let mut is_duplicate = true;
		// Import the assignments for all cores in the cert.
		for (assigned_candidate_hash, candidate_index) in
			assigned_candidate_hashes.iter().zip(candidate_indices.iter_ones())
		{
			let mut candidate_entry = match db.load_candidate_entry(&assigned_candidate_hash)? {
				Some(c) => c,
				None =>
					return Ok((
						AssignmentCheckResult::Bad(AssignmentCheckError::InvalidCandidate(
							candidate_index as _,
							*assigned_candidate_hash,
						)),
						Vec::new(),
					)),
			};
<<<<<<< HEAD

			let approval_entry = match candidate_entry.approval_entry_mut(&assignment.block_hash) {
				Some(a) => a,
				None =>
					return Ok((
						AssignmentCheckResult::Bad(AssignmentCheckError::Internal(
							assignment.block_hash,
							*assigned_candidate_hash,
						)),
						Vec::new(),
					)),
			};
			is_duplicate &= approval_entry.is_assigned(assignment.validator);
			approval_entry.import_assignment(tranche, assignment.validator, tick_now);
			check_and_import_assignment_span.add_uint_tag("tranche", tranche as u64);

			// We've imported a new assignment, so we need to schedule a wake-up for when that might
			// no-show.
			if let Some((approval_entry, status)) = state
				.approval_status(sender, session_info_provider, &block_entry, &candidate_entry)
				.await
			{
				actions.extend(schedule_wakeup_action(
					approval_entry,
					block_entry.block_hash(),
					block_entry.block_number(),
					*assigned_candidate_hash,
					status.block_tick,
					tick_now,
					status.required_tranches,
				));
			}

=======

			let approval_entry = match candidate_entry.approval_entry_mut(&assignment.block_hash) {
				Some(a) => a,
				None =>
					return Ok((
						AssignmentCheckResult::Bad(AssignmentCheckError::Internal(
							assignment.block_hash,
							*assigned_candidate_hash,
						)),
						Vec::new(),
					)),
			};
			is_duplicate &= approval_entry.is_assigned(assignment.validator);
			approval_entry.import_assignment(tranche, assignment.validator, tick_now);
			check_and_import_assignment_span.add_uint_tag("tranche", tranche as u64);

			// We've imported a new assignment, so we need to schedule a wake-up for when that might
			// no-show.
			if let Some((approval_entry, status)) = state
				.approval_status(sender, session_info_provider, &block_entry, &candidate_entry)
				.await
			{
				actions.extend(schedule_wakeup_action(
					approval_entry,
					block_entry.block_hash(),
					block_entry.block_number(),
					*assigned_candidate_hash,
					status.block_tick,
					tick_now,
					status.required_tranches,
				));
			}

>>>>>>> 5832ad7f
			// We also write the candidate entry as it now contains the new candidate.
			db.write_candidate_entry(candidate_entry.into());
		}

		// Since we don't account for tranche in distribution message fingerprinting, some
		// validators can be assigned to the same core (VRF modulo vs VRF delay). These can be
		// safely ignored ignored. However, if an assignment is for multiple cores (these are only
		// tranche0), we cannot ignore it, because it would mean ignoring other non duplicate
		// assignments.
		if is_duplicate {
			AssignmentCheckResult::AcceptedDuplicate
		} else if candidate_indices.count_ones() > 1 {
			gum::trace!(
				target: LOG_TARGET,
				validator = assignment.validator.0,
				candidate_hashes = ?assigned_candidate_hashes,
				assigned_cores = ?claimed_core_indices,
				?tranche,
				"Imported assignments for multiple cores.",
			);

			AssignmentCheckResult::Accepted
		} else {
			gum::trace!(
				target: LOG_TARGET,
				validator = assignment.validator.0,
				candidate_hashes = ?assigned_candidate_hashes,
				assigned_cores = ?claimed_core_indices,
				"Imported assignment for a single core.",
			);

			AssignmentCheckResult::Accepted
		}
	};

	Ok((res, actions))
}

async fn check_and_import_approval<T, Sender>(
	sender: &mut Sender,
	state: &State,
	db: &mut OverlayedBackend<'_, impl Backend>,
	session_info_provider: &mut RuntimeInfo,
	metrics: &Metrics,
	approval: IndirectSignedApprovalVoteV2,
	with_response: impl FnOnce(ApprovalCheckResult) -> T,
) -> SubsystemResult<(Vec<Action>, T)>
where
	Sender: SubsystemSender<RuntimeApiMessage>,
{
	macro_rules! respond_early {
		($e: expr) => {{
			let t = with_response($e);
			return Ok((Vec::new(), t))
		}};
	}
	let mut span = state
		.spans
		.get(&approval.block_hash)
		.map(|span| span.child("check-and-import-approval"))
		.unwrap_or_else(|| jaeger::Span::new(approval.block_hash, "check-and-import-approval"))
		.with_string_fmt_debug_tag("candidate-index", approval.candidate_indices.clone())
		.with_relay_parent(approval.block_hash)
		.with_stage(jaeger::Stage::ApprovalChecking);

	let block_entry = match db.load_block_entry(&approval.block_hash)? {
		Some(b) => b,
		None => {
			respond_early!(ApprovalCheckResult::Bad(ApprovalCheckError::UnknownBlock(
				approval.block_hash
			),))
		},
	};

	let approved_candidates_info: Result<Vec<(CandidateIndex, CandidateHash)>, ApprovalCheckError> =
		approval
			.candidate_indices
			.iter_ones()
			.map(|candidate_index| {
				block_entry
					.candidate(candidate_index)
					.ok_or(ApprovalCheckError::InvalidCandidateIndex(candidate_index as _))
					.map(|candidate| (candidate_index as _, candidate.1))
			})
			.collect();

	let approved_candidates_info = match approved_candidates_info {
		Ok(approved_candidates_info) => approved_candidates_info,
		Err(err) => {
			respond_early!(ApprovalCheckResult::Bad(err))
		},
	};

	span.add_string_tag("candidate-hashes", format!("{:?}", approved_candidates_info));
	span.add_string_tag(
		"traceIDs",
		format!(
			"{:?}",
			approved_candidates_info
				.iter()
				.map(|(_, approved_candidate_hash)| hash_to_trace_identifier(
					approved_candidate_hash.0
				))
				.collect_vec()
		),
	);

	{
		let session_info = match get_session_info(
			session_info_provider,
			sender,
			approval.block_hash,
			block_entry.session(),
		)
		.await
		{
			Some(s) => s,
			None => {
				respond_early!(ApprovalCheckResult::Bad(ApprovalCheckError::UnknownSessionIndex(
					block_entry.session()
				),))
			},
		};

		let pubkey = match session_info.validators.get(approval.validator) {
			Some(k) => k,
			None => respond_early!(ApprovalCheckResult::Bad(
				ApprovalCheckError::InvalidValidatorIndex(approval.validator),
			)),
		};

		gum::trace!(
			target: LOG_TARGET,
			"Received approval for num_candidates {:}",
			approval.candidate_indices.count_ones()
		);

		let candidate_hashes: Vec<CandidateHash> =
			approved_candidates_info.iter().map(|candidate| candidate.1).collect();
		// Signature check:
		match DisputeStatement::Valid(
			ValidDisputeStatementKind::ApprovalCheckingMultipleCandidates(candidate_hashes.clone()),
		)
		.check_signature(
			&pubkey,
			*candidate_hashes.first().expect("Checked above this is not empty; qed"),
			block_entry.session(),
			&approval.signature,
		) {
			Err(_) => {
				gum::error!(
					target: LOG_TARGET,
					"Error while checking signature {:}",
					approval.candidate_indices.count_ones()
				);
				respond_early!(ApprovalCheckResult::Bad(ApprovalCheckError::InvalidSignature(
					approval.validator
				),))
			},
			Ok(()) => {},
		};
	}

	let mut actions = Vec::new();
	for (approval_candidate_index, approved_candidate_hash) in approved_candidates_info {
		let block_entry = match db.load_block_entry(&approval.block_hash)? {
			Some(b) => b,
			None => {
				respond_early!(ApprovalCheckResult::Bad(ApprovalCheckError::UnknownBlock(
					approval.block_hash
				),))
			},
		};

		let candidate_entry = match db.load_candidate_entry(&approved_candidate_hash)? {
			Some(c) => c,
			None => {
				respond_early!(ApprovalCheckResult::Bad(ApprovalCheckError::InvalidCandidate(
					approval_candidate_index,
					approved_candidate_hash
				),))
			},
		};

		// Don't accept approvals until assignment.
		match candidate_entry.approval_entry(&approval.block_hash) {
			None => {
				respond_early!(ApprovalCheckResult::Bad(ApprovalCheckError::Internal(
					approval.block_hash,
					approved_candidate_hash
				),))
			},
			Some(e) if !e.is_assigned(approval.validator) => {
				respond_early!(ApprovalCheckResult::Bad(ApprovalCheckError::NoAssignment(
					approval.validator
				),))
			},
			_ => {},
		}

		gum::debug!(
			target: LOG_TARGET,
			validator_index = approval.validator.0,
			candidate_hash = ?approved_candidate_hash,
			para_id = ?candidate_entry.candidate_receipt().descriptor.para_id,
			"Importing approval vote",
		);

		let new_actions = advance_approval_state(
			sender,
			state,
			db,
			session_info_provider,
			&metrics,
			block_entry,
			approved_candidate_hash,
			candidate_entry,
			ApprovalStateTransition::RemoteApproval(approval.validator),
		)
		.await;
		actions.extend(new_actions);
	}

	// importing the approval can be heavy as it may trigger acceptance for a series of blocks.
	let t = with_response(ApprovalCheckResult::Accepted);

	Ok((actions, t))
}

#[derive(Debug)]
enum ApprovalStateTransition {
	RemoteApproval(ValidatorIndex),
	LocalApproval(ValidatorIndex),
	WakeupProcessed,
}

impl ApprovalStateTransition {
	fn validator_index(&self) -> Option<ValidatorIndex> {
		match *self {
			ApprovalStateTransition::RemoteApproval(v) |
			ApprovalStateTransition::LocalApproval(v) => Some(v),
			ApprovalStateTransition::WakeupProcessed => None,
		}
	}

	fn is_local_approval(&self) -> bool {
		match *self {
			ApprovalStateTransition::RemoteApproval(_) => false,
			ApprovalStateTransition::LocalApproval(_) => true,
			ApprovalStateTransition::WakeupProcessed => false,
		}
	}
}

// Advance the approval state, either by importing an approval vote which is already checked to be
// valid and corresponding to an assigned validator on the candidate and block, or by noting that
// there are no further wakeups or tranches needed. This updates the block entry and candidate entry
// as necessary and schedules any further wakeups.
async fn advance_approval_state<Sender>(
	sender: &mut Sender,
	state: &State,
	db: &mut OverlayedBackend<'_, impl Backend>,
	session_info_provider: &mut RuntimeInfo,
	metrics: &Metrics,
	mut block_entry: BlockEntry,
	candidate_hash: CandidateHash,
	mut candidate_entry: CandidateEntry,
	transition: ApprovalStateTransition,
) -> Vec<Action>
where
	Sender: SubsystemSender<RuntimeApiMessage>,
{
	let validator_index = transition.validator_index();

	let already_approved_by = validator_index.as_ref().map(|v| candidate_entry.mark_approval(*v));
	let candidate_approved_in_block = block_entry.is_candidate_approved(&candidate_hash);

	// Check for early exits.
	//
	// If the candidate was approved
	// but not the block, it means that we still need more approvals for the candidate under the
	// block.
	//
	// If the block was approved, but the validator hadn't approved it yet, we should still hold
	// onto the approval vote on-disk in case we restart and rebroadcast votes. Otherwise, our
	// assignment might manifest as a no-show.
	if !transition.is_local_approval() {
		// We don't store remote votes and there's nothing to store for processed wakeups,
		// so we can early exit as long at the candidate is already concluded under the
		// block i.e. we don't need more approvals.
		if candidate_approved_in_block {
			return Vec::new()
		}
	}

	let mut actions = Vec::new();
	let block_hash = block_entry.block_hash();
	let block_number = block_entry.block_number();

	let tick_now = state.clock.tick_now();

	let (is_approved, status) = if let Some((approval_entry, status)) = state
		.approval_status(sender, session_info_provider, &block_entry, &candidate_entry)
		.await
	{
		let check = approval_checking::check_approval(
			&candidate_entry,
			approval_entry,
			status.required_tranches.clone(),
		);

		// Check whether this is approved, while allowing a maximum
		// assignment tick of `now - APPROVAL_DELAY` - that is, that
		// all counted assignments are at least `APPROVAL_DELAY` ticks old.
		let is_approved = check.is_approved(tick_now.saturating_sub(APPROVAL_DELAY));
		if status.last_no_shows != 0 {
			metrics.on_observed_no_shows(status.last_no_shows);
			gum::debug!(
				target: LOG_TARGET,
				?candidate_hash,
				?block_hash,
				last_no_shows = ?status.last_no_shows,
				"Observed no_shows",
			);
		}
		if is_approved {
			gum::trace!(
				target: LOG_TARGET,
				?candidate_hash,
				?block_hash,
				"Candidate approved under block.",
			);

			let no_shows = check.known_no_shows();

			let was_block_approved = block_entry.is_fully_approved();
			block_entry.mark_approved_by_hash(&candidate_hash);
			let is_block_approved = block_entry.is_fully_approved();

			if no_shows != 0 {
				metrics.on_no_shows(no_shows);
			}
			if check == Check::ApprovedOneThird {
				// No-shows are not counted when more than one third of validators approve a
				// candidate, so count candidates where more than one third of validators had to
				// approve it, this is indicative of something breaking.
				metrics.on_approved_by_one_third()
			}

			metrics.on_candidate_approved(status.tranche_now as _);

			if is_block_approved && !was_block_approved {
				metrics.on_block_approved(status.tranche_now as _);
				actions.push(Action::NoteApprovedInChainSelection(block_hash));
			}

			db.write_block_entry(block_entry.into());
		} else if transition.is_local_approval() {
			// Local approvals always update the block_entry, so we need to flush it to
			// the database.
			db.write_block_entry(block_entry.into());
		}

		(is_approved, status)
	} else {
		gum::warn!(
			target: LOG_TARGET,
			?candidate_hash,
			?block_hash,
			?validator_index,
			"No approval entry for approval under block",
		);

		return Vec::new()
	};

	{
		let approval_entry = candidate_entry
			.approval_entry_mut(&block_hash)
			.expect("Approval entry just fetched; qed");

		let was_approved = approval_entry.is_approved();
		let newly_approved = is_approved && !was_approved;

		if is_approved {
			approval_entry.mark_approved();
		}

		actions.extend(schedule_wakeup_action(
			&approval_entry,
			block_hash,
			block_number,
			candidate_hash,
			status.block_tick,
			tick_now,
			status.required_tranches,
		));

		// We have no need to write the candidate entry if all of the following
		// is true:
		//
		// 1. This is not a local approval, as we don't store anything new in the approval entry.
		// 2. The candidate is not newly approved, as we haven't altered the approval entry's
		//    approved flag with `mark_approved` above.
		// 3. The approver, if any, had already approved the candidate, as we haven't altered the
		// bitfield.
		if transition.is_local_approval() || newly_approved || !already_approved_by.unwrap_or(true)
		{
			// In all other cases, we need to write the candidate entry.
			db.write_candidate_entry(candidate_entry);
		}
	}

	actions
}

fn should_trigger_assignment(
	approval_entry: &ApprovalEntry,
	candidate_entry: &CandidateEntry,
	required_tranches: RequiredTranches,
	tranche_now: DelayTranche,
) -> bool {
	match approval_entry.our_assignment() {
		None => false,
		Some(ref assignment) if assignment.triggered() => false,
		Some(ref assignment) if assignment.tranche() == 0 => true,
		Some(ref assignment) => {
			match required_tranches {
				RequiredTranches::All => !approval_checking::check_approval(
					&candidate_entry,
					&approval_entry,
					RequiredTranches::All,
				)
				// when all are required, we are just waiting for the first 1/3+
				.is_approved(Tick::max_value()),
				RequiredTranches::Pending { maximum_broadcast, clock_drift, .. } => {
					let drifted_tranche_now =
						tranche_now.saturating_sub(clock_drift as DelayTranche);
					assignment.tranche() <= maximum_broadcast &&
						assignment.tranche() <= drifted_tranche_now
				},
				RequiredTranches::Exact { .. } => {
					// indicates that no new assignments are needed at the moment.
					false
				},
			}
		},
	}
}

#[overseer::contextbounds(ApprovalVoting, prefix = self::overseer)]
async fn process_wakeup<Context>(
	ctx: &mut Context,
	state: &State,
	db: &mut OverlayedBackend<'_, impl Backend>,
	session_info_provider: &mut RuntimeInfo,
	relay_block: Hash,
	candidate_hash: CandidateHash,
	metrics: &Metrics,
) -> SubsystemResult<Vec<Action>> {
	let mut span = state
		.spans
		.get(&relay_block)
		.map(|span| span.child("process-wakeup"))
		.unwrap_or_else(|| jaeger::Span::new(candidate_hash, "process-wakeup"))
		.with_trace_id(candidate_hash)
		.with_relay_parent(relay_block)
		.with_candidate(candidate_hash)
		.with_stage(jaeger::Stage::ApprovalChecking);

	let block_entry = db.load_block_entry(&relay_block)?;
	let candidate_entry = db.load_candidate_entry(&candidate_hash)?;

	// If either is not present, we have nothing to wakeup. Might have lost a race with finality
	let (mut block_entry, mut candidate_entry) = match (block_entry, candidate_entry) {
		(Some(b), Some(c)) => (b, c),
		_ => return Ok(Vec::new()),
	};

	let ExtendedSessionInfo { ref session_info, ref executor_params, .. } =
		match get_extended_session_info(
			session_info_provider,
			ctx.sender(),
			block_entry.block_hash(),
			block_entry.session(),
		)
		.await
		{
			Some(i) => i,
			None => return Ok(Vec::new()),
		};

	let block_tick = slot_number_to_tick(state.slot_duration_millis, block_entry.slot());
	let no_show_duration = slot_number_to_tick(
		state.slot_duration_millis,
		Slot::from(u64::from(session_info.no_show_slots)),
	);
	let tranche_now = state.clock.tranche_now(state.slot_duration_millis, block_entry.slot());
	span.add_uint_tag("tranche", tranche_now as u64);
	gum::trace!(
		target: LOG_TARGET,
		tranche = tranche_now,
		?candidate_hash,
		block_hash = ?relay_block,
		"Processing wakeup",
	);

	let (should_trigger, backing_group) = {
		let approval_entry = match candidate_entry.approval_entry(&relay_block) {
			Some(e) => e,
			None => return Ok(Vec::new()),
		};

		let (tranches_to_approve, _last_no_shows) = approval_checking::tranches_to_approve(
			&approval_entry,
			candidate_entry.approvals(),
			tranche_now,
			block_tick,
			no_show_duration,
			session_info.needed_approvals as _,
		);

		let should_trigger = should_trigger_assignment(
			&approval_entry,
			&candidate_entry,
			tranches_to_approve,
			tranche_now,
		);

		(should_trigger, approval_entry.backing_group())
	};

	gum::trace!(target: LOG_TARGET, "Wakeup processed. Should trigger: {}", should_trigger);

	let mut actions = Vec::new();
	let candidate_receipt = candidate_entry.candidate_receipt().clone();

	let maybe_cert = if should_trigger {
		let maybe_cert = {
			let approval_entry = candidate_entry
				.approval_entry_mut(&relay_block)
				.expect("should_trigger only true if this fetched earlier; qed");

			approval_entry.trigger_our_assignment(state.clock.tick_now())
		};

		db.write_candidate_entry(candidate_entry.clone());

		maybe_cert
	} else {
		None
	};

	if let Some((cert, val_index, tranche)) = maybe_cert {
		let indirect_cert =
			IndirectAssignmentCertV2 { block_hash: relay_block, validator: val_index, cert };
<<<<<<< HEAD

		gum::trace!(
			target: LOG_TARGET,
			?candidate_hash,
			para_id = ?candidate_receipt.descriptor.para_id,
			block_hash = ?relay_block,
			"Launching approval work.",
		);

		if let Some(claimed_core_indices) =
			get_assignment_core_indices(&indirect_cert.cert.kind, &candidate_hash, &block_entry)
		{
			match cores_to_candidate_indices(&claimed_core_indices, &block_entry) {
				Ok(claimed_candidate_indices) => {
					// Ensure we distribute multiple core assignments just once.
					let distribute_assignment = if claimed_candidate_indices.count_ones() > 1 {
						!block_entry.mark_assignment_distributed(claimed_candidate_indices.clone())
					} else {
						true
					};
					db.write_block_entry(block_entry.clone());

=======

		gum::trace!(
			target: LOG_TARGET,
			?candidate_hash,
			para_id = ?candidate_receipt.descriptor.para_id,
			block_hash = ?relay_block,
			"Launching approval work.",
		);

		if let Some(claimed_core_indices) =
			get_assignment_core_indices(&indirect_cert.cert.kind, &candidate_hash, &block_entry)
		{
			match cores_to_candidate_indices(&claimed_core_indices, &block_entry) {
				Ok(claimed_candidate_indices) => {
					// Ensure we distribute multiple core assignments just once.
					let distribute_assignment = if claimed_candidate_indices.count_ones() > 1 {
						!block_entry.mark_assignment_distributed(claimed_candidate_indices.clone())
					} else {
						true
					};
					db.write_block_entry(block_entry.clone());

>>>>>>> 5832ad7f
					actions.push(Action::LaunchApproval {
						claimed_candidate_indices,
						candidate_hash,
						indirect_cert,
						assignment_tranche: tranche,
						relay_block_hash: relay_block,
						session: block_entry.session(),
<<<<<<< HEAD
						candidate: candidate_receipt,
						executor_params: executor_params.clone(),

=======
						executor_params: executor_params.clone(),
						candidate: candidate_receipt,
>>>>>>> 5832ad7f
						backing_group,
						distribute_assignment,
					});
				},
				Err(err) => {
					// Never happens, it should only happen if no cores are claimed, which is a bug.
					gum::warn!(
						target: LOG_TARGET,
						block_hash = ?relay_block,
						?err,
						"Failed to create assignment bitfield"
					);
				},
			};
		} else {
			gum::warn!(
				target: LOG_TARGET,
				block_hash = ?relay_block,
				?candidate_hash,
				"Cannot get assignment claimed core indices",
			);
		}
	}
	// Although we checked approval earlier in this function,
	// this wakeup might have advanced the state to approved via
	// a no-show that was immediately covered and therefore
	// we need to check for that and advance the state on-disk.
	//
	// Note that this function also schedules a wakeup as necessary.
	actions.extend(
		advance_approval_state(
			ctx.sender(),
			state,
			db,
			session_info_provider,
			metrics,
			block_entry,
			candidate_hash,
			candidate_entry,
			ApprovalStateTransition::WakeupProcessed,
		)
		.await,
	);

	Ok(actions)
}

// Launch approval work, returning an `AbortHandle` which corresponds to the background task
// spawned. When the background work is no longer needed, the `AbortHandle` should be dropped
// to cancel the background work and any requests it has spawned.
#[overseer::contextbounds(ApprovalVoting, prefix = self::overseer)]
async fn launch_approval<Context>(
	ctx: &mut Context,
	metrics: Metrics,
	session_index: SessionIndex,
	candidate: CandidateReceipt,
	validator_index: ValidatorIndex,
	block_hash: Hash,
	backing_group: GroupIndex,
	executor_params: ExecutorParams,
	span: &jaeger::Span,
) -> SubsystemResult<RemoteHandle<ApprovalState>> {
	let (a_tx, a_rx) = oneshot::channel();
	let (code_tx, code_rx) = oneshot::channel();

	// The background future returned by this function may
	// be dropped before completing. This guard is used to ensure that the approval
	// work is correctly counted as stale even if so.
	struct StaleGuard(Option<Metrics>);

	impl StaleGuard {
		fn take(mut self) -> Metrics {
			self.0.take().expect(
				"
				consumed after take; so this cannot be called twice; \
				nothing in this function reaches into the struct to avoid this API; \
				qed
			",
			)
		}
	}

	impl Drop for StaleGuard {
		fn drop(&mut self) {
			if let Some(metrics) = self.0.as_ref() {
				metrics.on_approval_stale();
			}
		}
	}

	let candidate_hash = candidate.hash();
	let para_id = candidate.descriptor.para_id;
	gum::trace!(target: LOG_TARGET, ?candidate_hash, ?para_id, "Recovering data.");

	let request_validation_data_span = span
		.child("request-validation-data")
		.with_trace_id(candidate_hash)
		.with_candidate(candidate_hash)
		.with_string_tag("block-hash", format!("{:?}", block_hash))
		.with_stage(jaeger::Stage::ApprovalChecking);

	let timer = metrics.time_recover_and_approve();
	ctx.send_message(AvailabilityRecoveryMessage::RecoverAvailableData(
		candidate.clone(),
		session_index,
		Some(backing_group),
		a_tx,
	))
	.await;

	let request_validation_result_span = span
		.child("request-validation-result")
		.with_trace_id(candidate_hash)
		.with_candidate(candidate_hash)
		.with_string_tag("block-hash", format!("{:?}", block_hash))
		.with_stage(jaeger::Stage::ApprovalChecking);

	ctx.send_message(RuntimeApiMessage::Request(
		block_hash,
		RuntimeApiRequest::ValidationCodeByHash(candidate.descriptor.validation_code_hash, code_tx),
	))
	.await;

	let candidate = candidate.clone();
	let metrics_guard = StaleGuard(Some(metrics));
	let mut sender = ctx.sender().clone();
	let background = async move {
		// Force the move of the timer into the background task.
		let _timer = timer;

		let available_data = match a_rx.await {
			Err(_) => return ApprovalState::failed(validator_index, candidate_hash),
			Ok(Ok(a)) => a,
			Ok(Err(e)) => {
				match &e {
					&RecoveryError::Unavailable => {
						gum::warn!(
							target: LOG_TARGET,
							?para_id,
							?candidate_hash,
							"Data unavailable for candidate {:?}",
							(candidate_hash, candidate.descriptor.para_id),
						);
						// do nothing. we'll just be a no-show and that'll cause others to rise up.
						metrics_guard.take().on_approval_unavailable();
					},
					&RecoveryError::ChannelClosed => {
						gum::warn!(
							target: LOG_TARGET,
							?para_id,
							?candidate_hash,
							"Channel closed while recovering data for candidate {:?}",
							(candidate_hash, candidate.descriptor.para_id),
						);
						// do nothing. we'll just be a no-show and that'll cause others to rise up.
						metrics_guard.take().on_approval_unavailable();
					},
					&RecoveryError::Invalid => {
						gum::warn!(
							target: LOG_TARGET,
							?para_id,
							?candidate_hash,
							"Data recovery invalid for candidate {:?}",
							(candidate_hash, candidate.descriptor.para_id),
						);
						issue_local_invalid_statement(
							&mut sender,
							session_index,
							candidate_hash,
							candidate.clone(),
						);
						metrics_guard.take().on_approval_invalid();
					},
				}
				return ApprovalState::failed(validator_index, candidate_hash)
			},
		};
		drop(request_validation_data_span);

		let validation_code = match code_rx.await {
			Err(_) => return ApprovalState::failed(validator_index, candidate_hash),
			Ok(Err(_)) => return ApprovalState::failed(validator_index, candidate_hash),
			Ok(Ok(Some(code))) => code,
			Ok(Ok(None)) => {
				gum::warn!(
					target: LOG_TARGET,
					"Validation code unavailable for block {:?} in the state of block {:?} (a recent descendant)",
					candidate.descriptor.relay_parent,
					block_hash,
				);

				// No dispute necessary, as this indicates that the chain is not behaving
				// according to expectations.
				metrics_guard.take().on_approval_unavailable();
				return ApprovalState::failed(validator_index, candidate_hash)
			},
		};

		let (val_tx, val_rx) = oneshot::channel();
		sender
			.send_message(CandidateValidationMessage::ValidateFromExhaustive(
				available_data.validation_data,
				validation_code,
				candidate.clone(),
				available_data.pov,
				executor_params,
				PvfExecTimeoutKind::Approval,
				val_tx,
			))
			.await;

		match val_rx.await {
			Err(_) => return ApprovalState::failed(validator_index, candidate_hash),
			Ok(Ok(ValidationResult::Valid(_, _))) => {
				// Validation checked out. Issue an approval command. If the underlying service is
				// unreachable, then there isn't anything we can do.

				gum::trace!(target: LOG_TARGET, ?candidate_hash, ?para_id, "Candidate Valid");

				let _ = metrics_guard.take();
				return ApprovalState::approved(validator_index, candidate_hash)
			},
			Ok(Ok(ValidationResult::Invalid(reason))) => {
				gum::warn!(
					target: LOG_TARGET,
					?reason,
					?candidate_hash,
					?para_id,
					"Detected invalid candidate as an approval checker.",
				);

				issue_local_invalid_statement(
					&mut sender,
					session_index,
					candidate_hash,
					candidate.clone(),
				);
				metrics_guard.take().on_approval_invalid();
				return ApprovalState::failed(validator_index, candidate_hash)
			},
			Ok(Err(e)) => {
				gum::error!(
					target: LOG_TARGET,
					err = ?e,
					?candidate_hash,
					?para_id,
					"Failed to validate candidate due to internal error",
				);
				metrics_guard.take().on_approval_error();
				drop(request_validation_result_span);
				return ApprovalState::failed(validator_index, candidate_hash)
			},
		}
	};
	let (background, remote_handle) = background.remote_handle();
	ctx.spawn("approval-checks", Box::pin(background)).map(move |()| remote_handle)
}

// Issue and import a local approval vote. Should only be invoked after approval checks
// have been done.
#[overseer::contextbounds(ApprovalVoting, prefix = self::overseer)]
async fn issue_approval<Context>(
	ctx: &mut Context,
	state: &mut State,
	db: &mut OverlayedBackend<'_, impl Backend>,
	session_info_provider: &mut RuntimeInfo,
	metrics: &Metrics,
	candidate_hash: CandidateHash,
	delayed_approvals_timers: &mut DelayedApprovalTimer,
	ApprovalVoteRequest { validator_index, block_hash }: ApprovalVoteRequest,
) -> SubsystemResult<Vec<Action>> {
	let mut issue_approval_span = state
		.spans
		.get(&block_hash)
		.map(|span| span.child("issue-approval"))
		.unwrap_or_else(|| jaeger::Span::new(block_hash, "issue-approval"))
		.with_trace_id(candidate_hash)
		.with_string_tag("block-hash", format!("{:?}", block_hash))
		.with_candidate(candidate_hash)
		.with_validator_index(validator_index)
		.with_stage(jaeger::Stage::ApprovalChecking);

	let mut block_entry = match db.load_block_entry(&block_hash)? {
		Some(b) => b,
		None => {
			// not a cause for alarm - just lost a race with pruning, most likely.
			metrics.on_approval_stale();
			return Ok(Vec::new())
		},
	};

	let candidate_index = match block_entry.candidates().iter().position(|e| e.1 == candidate_hash)
	{
		None => {
			gum::warn!(
				target: LOG_TARGET,
				"Candidate hash {} is not present in the block entry's candidates for relay block {}",
				candidate_hash,
				block_entry.parent_hash(),
			);

			metrics.on_approval_error();
			return Ok(Vec::new())
		},
		Some(idx) => idx,
	};
	issue_approval_span.add_int_tag("candidate_index", candidate_index as i64);

	let candidate_hash = match block_entry.candidate(candidate_index as usize) {
		Some((_, h)) => *h,
		None => {
			gum::warn!(
				target: LOG_TARGET,
				"Received malformed request to approve out-of-bounds candidate index {} included at block {:?}",
				candidate_index,
				block_hash,
			);

			metrics.on_approval_error();
			return Ok(Vec::new())
		},
	};

	let candidate_entry = match db.load_candidate_entry(&candidate_hash)? {
		Some(c) => c,
		None => {
			gum::warn!(
				target: LOG_TARGET,
				"Missing entry for candidate index {} included at block {:?}",
				candidate_index,
				block_hash,
			);

			metrics.on_approval_error();
			return Ok(Vec::new())
		},
	};

	let session_info = match get_session_info(
		session_info_provider,
		ctx.sender(),
		block_entry.parent_hash(),
		block_entry.session(),
	)
	.await
	{
		Some(s) => s,
		None => return Ok(Vec::new()),
	};

	if block_entry
		.defer_candidate_signature(
			candidate_index as _,
			candidate_hash,
			compute_delayed_approval_sending_tick(
				state,
				&block_entry,
				&candidate_entry,
				session_info,
			),
		)
		.is_some()
	{
		gum::error!(
			target: LOG_TARGET,
			?candidate_hash,
			?block_hash,
			validator_index = validator_index.0,
			"Possible bug, we shouldn't have to defer a candidate more than once",
		);
	}

	gum::info!(
		target: LOG_TARGET,
		?candidate_hash,
		?block_hash,
		validator_index = validator_index.0,
		"Ready to issue approval vote",
	);

	let approval_params = state.get_approval_voting_params_or_default(ctx, block_hash).await;

	let actions = advance_approval_state(
		ctx.sender(),
		state,
		db,
		session_info_provider,
		metrics,
		block_entry,
		candidate_hash,
		candidate_entry,
		ApprovalStateTransition::LocalApproval(validator_index as _),
	)
	.await;

	if let Some(next_wakeup) = maybe_create_signature(
		db,
		session_info_provider,
		approval_params,
		state,
		ctx,
		block_hash,
		validator_index,
		metrics,
	)
	.await?
	{
		delayed_approvals_timers.maybe_arm_timer(
			next_wakeup,
			state.clock.as_ref(),
			block_hash,
			validator_index,
		);
	}
	Ok(actions)
}

// Create signature for the approved candidates pending signatures
#[overseer::contextbounds(ApprovalVoting, prefix = self::overseer)]
async fn maybe_create_signature<Context>(
	db: &mut OverlayedBackend<'_, impl Backend>,
	session_info_provider: &mut RuntimeInfo,
	approval_params: ApprovalVotingParams,
	state: &State,
	ctx: &mut Context,
	block_hash: Hash,
	validator_index: ValidatorIndex,
	metrics: &Metrics,
) -> SubsystemResult<Option<Tick>> {
	let mut block_entry = match db.load_block_entry(&block_hash)? {
		Some(b) => b,
		None => {
			// not a cause for alarm - just lost a race with pruning, most likely.
			metrics.on_approval_stale();
			gum::debug!(
				target: LOG_TARGET,
				"Could not find block that needs signature {:}", block_hash
			);
			return Ok(None)
		},
	};

	gum::trace!(
		target: LOG_TARGET,
		"Candidates pending signatures {:}", block_entry.num_candidates_pending_signature()
	);

	let oldest_candidate_to_sign = match block_entry.longest_waiting_candidate_signature() {
		Some(candidate) => candidate,
		// No cached candidates, nothing to do here, this just means the timer fired,
		// but the signatures were already sent because we gathered more than
		// max_approval_coalesce_count.
		None => return Ok(None),
	};

	let tick_now = state.clock.tick_now();

	if oldest_candidate_to_sign.send_no_later_than_tick > tick_now &&
		(block_entry.num_candidates_pending_signature() as u32) <
			approval_params.max_approval_coalesce_count
	{
		return Ok(Some(oldest_candidate_to_sign.send_no_later_than_tick))
	}

	let session_info = match get_session_info(
		session_info_provider,
		ctx.sender(),
		block_entry.parent_hash(),
		block_entry.session(),
	)
	.await
	{
		Some(s) => s,
		None => {
			metrics.on_approval_error();
			gum::error!(
				target: LOG_TARGET,
				"Could not retrieve the session"
			);
			return Ok(None)
		},
	};

	let validator_pubkey = match session_info.validators.get(validator_index) {
		Some(p) => p,
		None => {
			gum::error!(
				target: LOG_TARGET,
				"Validator index {} out of bounds in session {}",
				validator_index.0,
				block_entry.session(),
			);

			metrics.on_approval_error();
			return Ok(None)
		},
	};

	let candidate_hashes = block_entry.candidate_hashes_pending_signature();

	let signature = match sign_approval(
		&state.keystore,
		&validator_pubkey,
		candidate_hashes.clone(),
		block_entry.session(),
	) {
		Some(sig) => sig,
		None => {
			gum::error!(
				target: LOG_TARGET,
				validator_index = ?validator_index,
				session = ?block_entry.session(),
				"Could not issue approval signature. Assignment key present but not validator key?",
			);

			metrics.on_approval_error();
			return Ok(None)
		},
	};

	let candidate_entries = candidate_hashes
		.iter()
		.map(|candidate_hash| db.load_candidate_entry(candidate_hash))
		.collect::<SubsystemResult<Vec<Option<CandidateEntry>>>>()?;

	let candidate_indices = block_entry.candidate_indices_pending_signature();

	for candidate_entry in candidate_entries {
		let mut candidate_entry = candidate_entry
			.expect("Candidate was scheduled to be signed entry in db should exist; qed");
		let approval_entry = candidate_entry
			.approval_entry_mut(&block_entry.block_hash())
			.expect("Candidate was scheduled to be signed entry in db should exist; qed");
		approval_entry.import_approval_sig(OurApproval {
			signature: signature.clone(),
			signed_candidates_indices: Some(
				candidate_indices
					.clone()
					.try_into()
					.expect("Fails only of array empty, it can't be, qed"),
			),
		});
		db.write_candidate_entry(candidate_entry);
	}

	metrics.on_approval_coalesce(candidate_indices.len() as u32);

	metrics.on_approval_produced();

	ctx.send_unbounded_message(ApprovalDistributionMessage::DistributeApproval(
		IndirectSignedApprovalVoteV2 {
			block_hash: block_entry.block_hash(),
			candidate_indices: candidate_indices
				.try_into()
				.expect("Fails only of array empty, it can't be, qed"),
			validator: validator_index,
			signature,
		},
	));

	gum::trace!(
		target: LOG_TARGET,
		?block_hash,
		signed_candidates = ?block_entry.num_candidates_pending_signature(),
		"Issue approval votes",
	);
	block_entry.issued_approval();
	db.write_block_entry(block_entry.into());
	Ok(None)
}

// Sign an approval vote. Fails if the key isn't present in the store.
fn sign_approval(
	keystore: &LocalKeystore,
	public: &ValidatorId,
	candidate_hashes: Vec<CandidateHash>,
	session_index: SessionIndex,
) -> Option<ValidatorSignature> {
	let key = keystore.key_pair::<ValidatorPair>(public).ok().flatten()?;

	let payload = ApprovalVoteMultipleCandidates(&candidate_hashes).signing_payload(session_index);

	Some(key.sign(&payload[..]))
}

/// Send `IssueLocalStatement` to dispute-coordinator.
fn issue_local_invalid_statement<Sender>(
	sender: &mut Sender,
	session_index: SessionIndex,
	candidate_hash: CandidateHash,
	candidate: CandidateReceipt,
) where
	Sender: overseer::ApprovalVotingSenderTrait,
{
	// We need to send an unbounded message here to break a cycle:
	// DisputeCoordinatorMessage::IssueLocalStatement ->
	// ApprovalVotingMessage::GetApprovalSignaturesForCandidate.
	//
	// Use of unbounded _should_ be fine here as raising a dispute should be an
	// exceptional event. Even in case of bugs: There can be no more than
	// number of slots per block requests every block. Also for sending this
	// message a full recovery and validation procedure took place, which takes
	// longer than issuing a local statement + import.
	sender.send_unbounded_message(DisputeCoordinatorMessage::IssueLocalStatement(
		session_index,
		candidate_hash,
		candidate.clone(),
		false,
	));
}

// Computes what is the latest tick we can send an approval
fn compute_delayed_approval_sending_tick(
	state: &State,
	block_entry: &BlockEntry,
	candidate_entry: &CandidateEntry,
	session_info: &SessionInfo,
) -> Tick {
	let current_block_tick = slot_number_to_tick(state.slot_duration_millis, block_entry.slot());
	let assignment_tranche = candidate_entry
		.approval_entry(&block_entry.block_hash())
		.and_then(|approval_entry| approval_entry.our_assignment())
		.map(|our_assignment| our_assignment.tranche())
		.unwrap();

	let assignment_triggered_tick = current_block_tick + assignment_tranche as Tick;

	let no_show_duration_ticks = slot_number_to_tick(
		state.slot_duration_millis,
		Slot::from(u64::from(session_info.no_show_slots)),
	);
	let tick_now = state.clock.tick_now();

	min(
		tick_now + MAX_APPROVAL_COALESCE_WAIT_TICKS as Tick,
		// We don't want to accidentally cause, no-shows so if we are past
		// the seconnd half of the no show time, force the sending of the
		// approval immediately.
		assignment_triggered_tick + no_show_duration_ticks / 2,
	)
}<|MERGE_RESOLUTION|>--- conflicted
+++ resolved
@@ -26,17 +26,10 @@
 use polkadot_node_jaeger as jaeger;
 use polkadot_node_primitives::{
 	approval::{
-<<<<<<< HEAD
 		v1::{BlockApprovalMeta, DelayTranche},
 		v2::{
 			AssignmentCertKindV2, BitfieldError, CandidateBitfield, CoreBitfield,
 			IndirectAssignmentCertV2, IndirectSignedApprovalVoteV2,
-=======
-		v1::{BlockApprovalMeta, DelayTranche, IndirectSignedApprovalVote},
-		v2::{
-			AssignmentCertKindV2, BitfieldError, CandidateBitfield, CoreBitfield,
-			IndirectAssignmentCertV2,
->>>>>>> 5832ad7f
 		},
 	},
 	ValidationResult, DISPUTE_WINDOW,
@@ -106,17 +99,11 @@
 mod time;
 
 use crate::{
-<<<<<<< HEAD
 	approval_checking::Check,
 	approval_db::v2::{Config as DatabaseConfig, DbBackend},
 	backend::{Backend, OverlayedBackend},
 	criteria::InvalidAssignmentReason,
 	persisted_entries::OurApproval,
-=======
-	approval_db::v2::{Config as DatabaseConfig, DbBackend},
-	backend::{Backend, OverlayedBackend},
-	criteria::InvalidAssignmentReason,
->>>>>>> 5832ad7f
 };
 
 #[cfg(test)]
@@ -133,7 +120,6 @@
 const TICK_TOO_FAR_IN_FUTURE: Tick = 20; // 10 seconds.
 const APPROVAL_DELAY: Tick = 2;
 pub(crate) const LOG_TARGET: &str = "parachain::approval-voting";
-<<<<<<< HEAD
 
 // The max number of ticks we delay sending the approval after we are ready to issue the approval
 const MAX_APPROVAL_COALESCE_WAIT_TICKS: Tick = 12;
@@ -141,8 +127,6 @@
 // The maximum approval params we cache locally in the subsytem, so that we don't have
 // to do the back and forth to the runtime subsystem api.
 const APPROVAL_PARAMS_CACHE_SIZE: u32 = 128;
-=======
->>>>>>> 5832ad7f
 
 /// Configuration for the approval voting subsystem
 #[derive(Debug, Clone)]
@@ -1289,11 +1273,7 @@
 			.iter()
 			.position(|(core_index, _)| core_index.0 == claimed_core_index as u32)
 		{
-<<<<<<< HEAD
 			candidate_indices.push(candidate_index as _);
-=======
-			candidate_indices.push(candidate_index as CandidateIndex);
->>>>>>> 5832ad7f
 		}
 	}
 
@@ -1393,7 +1373,6 @@
 								&candidate_hash,
 								&block_entry,
 							) {
-<<<<<<< HEAD
 								if block_entry.has_candidates_pending_signature() {
 									delayed_approvals_timers.maybe_arm_timer(
 										state.clock.tick_now(),
@@ -1403,8 +1382,6 @@
 									)
 								}
 
-=======
->>>>>>> 5832ad7f
 								match cores_to_candidate_indices(
 									&claimed_core_indices,
 									&block_entry,
@@ -1472,7 +1449,6 @@
 										continue
 									},
 								}
-<<<<<<< HEAD
 								let candidate_indices = approval_sig
 									.signed_candidates_indices
 									.unwrap_or((i as CandidateIndex).into());
@@ -1486,17 +1462,6 @@
 										},
 									))
 								};
-=======
-
-								messages.push(ApprovalDistributionMessage::DistributeApproval(
-									IndirectSignedApprovalVote {
-										block_hash,
-										candidate_index: i as _,
-										validator: assignment.validator_index(),
-										signature: approval_sig,
-									},
-								));
->>>>>>> 5832ad7f
 							} else {
 								gum::warn!(
 									target: LOG_TARGET,
@@ -2353,7 +2318,6 @@
 						Vec::new(),
 					)),
 			};
-<<<<<<< HEAD
 
 			let approval_entry = match candidate_entry.approval_entry_mut(&assignment.block_hash) {
 				Some(a) => a,
@@ -2387,41 +2351,6 @@
 				));
 			}
 
-=======
-
-			let approval_entry = match candidate_entry.approval_entry_mut(&assignment.block_hash) {
-				Some(a) => a,
-				None =>
-					return Ok((
-						AssignmentCheckResult::Bad(AssignmentCheckError::Internal(
-							assignment.block_hash,
-							*assigned_candidate_hash,
-						)),
-						Vec::new(),
-					)),
-			};
-			is_duplicate &= approval_entry.is_assigned(assignment.validator);
-			approval_entry.import_assignment(tranche, assignment.validator, tick_now);
-			check_and_import_assignment_span.add_uint_tag("tranche", tranche as u64);
-
-			// We've imported a new assignment, so we need to schedule a wake-up for when that might
-			// no-show.
-			if let Some((approval_entry, status)) = state
-				.approval_status(sender, session_info_provider, &block_entry, &candidate_entry)
-				.await
-			{
-				actions.extend(schedule_wakeup_action(
-					approval_entry,
-					block_entry.block_hash(),
-					block_entry.block_number(),
-					*assigned_candidate_hash,
-					status.block_tick,
-					tick_now,
-					status.required_tranches,
-				));
-			}
-
->>>>>>> 5832ad7f
 			// We also write the candidate entry as it now contains the new candidate.
 			db.write_candidate_entry(candidate_entry.into());
 		}
@@ -2978,7 +2907,6 @@
 	if let Some((cert, val_index, tranche)) = maybe_cert {
 		let indirect_cert =
 			IndirectAssignmentCertV2 { block_hash: relay_block, validator: val_index, cert };
-<<<<<<< HEAD
 
 		gum::trace!(
 			target: LOG_TARGET,
@@ -3001,30 +2929,6 @@
 					};
 					db.write_block_entry(block_entry.clone());
 
-=======
-
-		gum::trace!(
-			target: LOG_TARGET,
-			?candidate_hash,
-			para_id = ?candidate_receipt.descriptor.para_id,
-			block_hash = ?relay_block,
-			"Launching approval work.",
-		);
-
-		if let Some(claimed_core_indices) =
-			get_assignment_core_indices(&indirect_cert.cert.kind, &candidate_hash, &block_entry)
-		{
-			match cores_to_candidate_indices(&claimed_core_indices, &block_entry) {
-				Ok(claimed_candidate_indices) => {
-					// Ensure we distribute multiple core assignments just once.
-					let distribute_assignment = if claimed_candidate_indices.count_ones() > 1 {
-						!block_entry.mark_assignment_distributed(claimed_candidate_indices.clone())
-					} else {
-						true
-					};
-					db.write_block_entry(block_entry.clone());
-
->>>>>>> 5832ad7f
 					actions.push(Action::LaunchApproval {
 						claimed_candidate_indices,
 						candidate_hash,
@@ -3032,14 +2936,8 @@
 						assignment_tranche: tranche,
 						relay_block_hash: relay_block,
 						session: block_entry.session(),
-<<<<<<< HEAD
-						candidate: candidate_receipt,
-						executor_params: executor_params.clone(),
-
-=======
 						executor_params: executor_params.clone(),
 						candidate: candidate_receipt,
->>>>>>> 5832ad7f
 						backing_group,
 						distribute_assignment,
 					});

[package]
name = "pallet-xcm"
version = "1.0.0"
description = "A pallet for handling XCM programs."
authors.workspace = true
edition.workspace = true
license.workspace = true

[lints]
workspace = true

[dependencies]
bounded-collections = { version = "0.1.8", default-features = false }
codec = { package = "parity-scale-codec", version = "3.6.1", default-features = false, features = ["derive"] }
scale-info = { version = "2.10.0", default-features = false, features = ["derive"] }
<<<<<<< HEAD
serde = { version = "1.0.188", optional = true, features = ["derive"] }
log = { workspace = true, default-features = false }
=======
serde = { version = "1.0.193", optional = true, features = ["derive"] }
log = { version = "0.4.17", default-features = false }
>>>>>>> d8429664

frame-support = { path = "../../../substrate/frame/support", default-features = false }
frame-system = { path = "../../../substrate/frame/system", default-features = false }
sp-core = { path = "../../../substrate/primitives/core", default-features = false }
sp-io = { path = "../../../substrate/primitives/io", default-features = false }
sp-runtime = { path = "../../../substrate/primitives/runtime", default-features = false }
sp-std = { path = "../../../substrate/primitives/std", default-features = false }

xcm = { package = "staging-xcm", path = "..", default-features = false }
xcm-executor = { package = "staging-xcm-executor", path = "../xcm-executor", default-features = false }
xcm-builder = { package = "staging-xcm-builder", path = "../xcm-builder", default-features = false }

# marked optional, used in benchmarking
frame-benchmarking = { path = "../../../substrate/frame/benchmarking", default-features = false, optional = true }
pallet-balances = { path = "../../../substrate/frame/balances", default-features = false, optional = true }

[dev-dependencies]
pallet-assets = { path = "../../../substrate/frame/assets" }
polkadot-runtime-parachains = { path = "../../runtime/parachains" }
polkadot-parachain-primitives = { path = "../../parachain" }

[features]
default = ["std"]
std = [
	"bounded-collections/std",
	"codec/std",
	"frame-benchmarking?/std",
	"frame-support/std",
	"frame-system/std",
	"log/std",
	"pallet-balances/std",
	"scale-info/std",
	"serde",
	"sp-core/std",
	"sp-io/std",
	"sp-runtime/std",
	"sp-std/std",
	"xcm-builder/std",
	"xcm-executor/std",
	"xcm/std",
]
runtime-benchmarks = [
	"frame-benchmarking/runtime-benchmarks",
	"frame-support/runtime-benchmarks",
	"frame-system/runtime-benchmarks",
	"pallet-assets/runtime-benchmarks",
	"pallet-balances/runtime-benchmarks",
	"polkadot-parachain-primitives/runtime-benchmarks",
	"polkadot-runtime-parachains/runtime-benchmarks",
	"sp-runtime/runtime-benchmarks",
	"xcm-builder/runtime-benchmarks",
	"xcm-executor/runtime-benchmarks",
]
try-runtime = [
	"frame-support/try-runtime",
	"frame-system/try-runtime",
	"pallet-assets/try-runtime",
	"pallet-balances/try-runtime",
	"polkadot-runtime-parachains/try-runtime",
	"sp-runtime/try-runtime",
]<|MERGE_RESOLUTION|>--- conflicted
+++ resolved
@@ -13,13 +13,8 @@
 bounded-collections = { version = "0.1.8", default-features = false }
 codec = { package = "parity-scale-codec", version = "3.6.1", default-features = false, features = ["derive"] }
 scale-info = { version = "2.10.0", default-features = false, features = ["derive"] }
-<<<<<<< HEAD
-serde = { version = "1.0.188", optional = true, features = ["derive"] }
-log = { workspace = true, default-features = false }
-=======
 serde = { version = "1.0.193", optional = true, features = ["derive"] }
 log = { version = "0.4.17", default-features = false }
->>>>>>> d8429664
 
 frame-support = { path = "../../../substrate/frame/support", default-features = false }
 frame-system = { path = "../../../substrate/frame/system", default-features = false }

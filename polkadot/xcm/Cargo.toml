--- conflicted
+++ resolved
@@ -14,13 +14,8 @@
 bounded-collections = { version = "0.1.9", default-features = false, features = ["serde"] }
 derivative = { version = "2.2.0", default-features = false, features = ["use_core"] }
 impl-trait-for-tuples = "0.2.2"
-<<<<<<< HEAD
-log = { workspace = true, default-features = false }
-parity-scale-codec = { version = "3.6.1", default-features = false, features = [ "derive", "max-encoded-len" ] }
-=======
 log = { version = "0.4.17", default-features = false }
 parity-scale-codec = { version = "3.6.1", default-features = false, features = ["derive", "max-encoded-len"] }
->>>>>>> d8429664
 scale-info = { version = "2.10.0", default-features = false, features = ["derive", "serde"] }
 sp-weights = { path = "../../substrate/primitives/weights", default-features = false, features = ["serde"] }
 serde = { version = "1.0.193", default-features = false, features = ["alloc", "derive"] }

--- conflicted
+++ resolved
@@ -63,33 +63,6 @@
 #[derive_impl(frame_system::config_preludes::TestDefaultConfig as frame_system::DefaultConfig)]
 impl frame_system::Config for TestRuntime {
 	type Block = Block;
-<<<<<<< HEAD
-	type Hash = H256;
-	type Hashing = BlakeTwo256;
-	type AccountId = AccountId;
-	type Lookup = IdentityLookup<Self::AccountId>;
-	type RuntimeEvent = RuntimeEvent;
-	type BlockHashCount = frame_support::traits::ConstU64<250>;
-	type Version = ();
-	type PalletInfo = PalletInfo;
-	type AccountData = ();
-	type OnNewAccount = ();
-	type OnKilledAccount = ();
-	type BaseCallFilter = frame_support::traits::Everything;
-	type SystemWeightInfo = ();
-	type BlockWeights = ();
-	type BlockLength = ();
-	type DbWeight = ();
-	type SS58Prefix = ();
-	type OnSetCode = ();
-	type MaxConsumers = frame_support::traits::ConstU32<16>;
-	type SingleBlockMigrations = ();
-	type MultiBlockMigrator = ();
-	type PreInherents = ();
-	type PostInherents = ();
-	type PostTransactions = ();
-=======
->>>>>>> 2fd8c51e
 }
 
 impl pallet_xcm_bridge_hub_router::Config<()> for TestRuntime {

--- conflicted
+++ resolved
@@ -23,19 +23,11 @@
 bridge-hub-rococo-collator1: js-script ../helpers/relayer-rewards.js with "5FLSigC9HGRKVhB9FiEo4Y3koPsNmBmLJbpXg2mp1hXcS59Y,0x00000002,0x62687764,BridgedChain,0" within 300 seconds
 bridge-hub-rococo-collator1: js-script ../helpers/relayer-rewards.js with "5FLSigC9HGRKVhB9FiEo4Y3koPsNmBmLJbpXg2mp1hXcS59Y,0x00000002,0x62687764,ThisChain,0" within 300 seconds
 
-<<<<<<< HEAD
-# step 7: send wROC back to Alice at Rococo AH
-asset-hub-rococo-collator1: run ../scripts/invoke-script.sh with "withdraw-reserve-assets-from-asset-hub-rococo-local" within 60 seconds
-
-# step 8: elsewhere Rococo has sent wWND to //Alice - let's wait for it
-# (we wait until //Alice account increases here - there's no other transactionc that may increase it)
-=======
 # step 7: send wWND back to Alice at Westend AH
 asset-hub-rococo-collator1: run ../scripts/invoke-script.sh with "withdraw-reserve-assets-from-asset-hub-rococo-local" within 60 seconds
 
 # step 8: elsewhere Westend has sent wROC to //Alice - let's wait for it
 # (we wait until //Alice account increases here - there are no other transactionc that may increase it)
->>>>>>> a250652b
 asset-hub-rococo-collator1: js-script ../helpers/native-assets-balance-increased.js with "5GrwvaEF5zXb26Fz9rcQpDWS57CtERHpNehXCPcNoHGKutQY" within 600 seconds
 
 # wait until other network test has completed OR exit with an error too
